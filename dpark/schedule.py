--- conflicted
+++ resolved
@@ -13,7 +13,6 @@
 import multiprocessing
 
 import zmq
-<<<<<<< HEAD
 
 import pymesos as mesos
 import pymesos.mesos_pb2 as mesos_pb2
@@ -24,21 +23,6 @@
 from dpark.task import ResultTask, ShuffleMapTask
 from dpark.job import SimpleJob
 from dpark.env import env
-=======
-try:
-    import mesos, mesos_pb2
-except ImportError:
-    import pymesos as mesos
-    import pymesos.mesos_pb2 as mesos_pb2
-
-from util import compress, decompress, spawn
-from dependency import NarrowDependency, ShuffleDependency
-from accumulator import Accumulator
-from task import ResultTask, ShuffleMapTask
-from job import SimpleJob
-from env import env
-from broadcast import Broadcast
->>>>>>> b7e00fa3
 
 logger = logging.getLogger("scheduler")
 
@@ -393,16 +377,11 @@
         self.pool = multiprocessing.Pool(self.threads or 2)
 
     def submitTasks(self, tasks):
-<<<<<<< HEAD
         if not tasks:
             return 
 
         logger.info("Got a job with %d tasks: %s", len(tasks), tasks[0].rdd)
         
-=======
-        logger.info("Got a job with %d tasks", len(tasks))
-
->>>>>>> b7e00fa3
         total, self.finished, start = len(tasks), 0, time.time()
         def callback(args):
             logger.debug("got answer: %s", args)
@@ -490,15 +469,10 @@
         self.init_job()
 
     def start(self):
-<<<<<<< HEAD
         if not self.out_logger:
             self.out_logger = self.start_logger(sys.stdout) 
         if not self.err_logger:
             self.err_logger = self.start_logger(sys.stderr)
-=======
-        self.out_logger = self.start_logger(sys.stdout)
-        self.err_logger = self.start_logger(sys.stderr)
->>>>>>> b7e00fa3
 
     def start_driver(self):
         name = '[dpark@%s] ' % socket.gethostname()
@@ -598,15 +572,11 @@
         self.activeJobs[job.id] = job
         self.activeJobsQueue.append(job)
         self.jobTasks[job.id] = set()
-<<<<<<< HEAD
         logger.info("Got job %d with %d tasks: %s", job.id, len(tasks), tasks[0].rdd)
       
         need_revive = self.started
         if not self.started:
             self.start_driver()
-=======
-
->>>>>>> b7e00fa3
         while not self.isRegistered:
             self.lock.release()
             time.sleep(0.01)
@@ -663,13 +633,8 @@
                     self.jobTasks[job.id].add(tid)
                     self.taskIdToJobId[tid] = job.id
                     self.taskIdToSlaveId[tid] = sid
-<<<<<<< HEAD
                     self.slaveTasks[sid] = self.slaveTasks.get(sid, 0)  + 1 
                     cpus[i] -= min(cpus[i], t.cpus)
-=======
-                    self.slaveTasks[sid] = self.slaveTasks.get(sid, 0)  + 1
-                    cpus[i] -= t.cpus
->>>>>>> b7e00fa3
                     mems[i] -= t.mem
                     launchedTask = True
 
@@ -684,15 +649,9 @@
         for o in offers:
             driver.launchTasks(o.id, tasks.get(o.id.value, []), rf)
 
-<<<<<<< HEAD
         logger.debug("reply with %d tasks, %s cpus %s mem left", 
             sum(len(ts) for ts in tasks.values()), sum(cpus), sum(mems))
    
-=======
-        logger.debug("reply with %d tasks, %s cpus %s mem left",
-            len(tasks), sum(cpus), sum(mems))
-
->>>>>>> b7e00fa3
     @safe
     def offerRescinded(self, driver, offer_id):
         logger.debug("rescinded offer: %s", offer_id)
@@ -772,11 +731,6 @@
                         result = marshal.loads(data)
                     else:
                         result = cPickle.loads(data)
-<<<<<<< HEAD
-=======
-                return job.statusUpdate(task_id, tried, state,
-                    reason, result, accUpdate)
->>>>>>> b7e00fa3
             except Exception, e:
                 logger.warning("error when cPickle.loads(): %s, data:%s", e, len(status.data))
                 state = mesos_pb2.TASK_FAILED
@@ -833,16 +787,6 @@
     def frameworkMessage(self, driver, slave, executor, data):
         logger.warning("[slave %s] %s", slave.value, data)
 
-<<<<<<< HEAD
-=======
-    def disconnected(self, driver):
-        logger.warning("mesos master disconnected")
-
-    def reregistered(self, driver, masterInfo):
-        logger.warning("re-connect to mesos master %s:%s(%s)",
-            int2ip(masterInfo.ip), masterInfo.port, masterInfo.id)
-
->>>>>>> b7e00fa3
     def executorLost(self, driver, executorId, slaveId, status):
         logger.warning("executor at %s %s lost: %s", slaveId.value, executorId.value, status)
         del self.slaveTasks[slaveId.value]
