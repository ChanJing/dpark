import time
import sys
import logging
import socket
from operator import itemgetter

logger = logging.getLogger("job")

TASK_STARTING = 0
TASK_RUNNING  = 1
TASK_FINISHED = 2
TASK_FAILED   = 3
TASK_KILLED   = 4
TASK_LOST     = 5

def readable(size):
    units = ['B', 'KB', 'MB', 'GB', 'TB', 'PB']
    unit = 0
    while size > 1024:
        size /= 1024.0
        unit += 1
    return '%.1f%s' % (size, units[unit])

class Job:
    def __init__(self):
        self.id = self.newJobId()
        self.start = time.time()

    def slaveOffer(self, s, availableCpus):
        raise NotImplementedError

    def statusUpdate(self, t):
        raise NotImplementedError

    def error(self, code, message):
        raise NotImplementedError

    nextJobId = 0
    @classmethod
    def newJobId(cls):
        cls.nextJobId += 1
        return cls.nextJobId

LOCALITY_WAIT = 0
WAIT_FOR_RUNNING = 10
MAX_TASK_FAILURES = 4
MAX_TASK_MEMORY = 15 << 10 # 15GB

# A Job that runs a set of tasks with no interdependencies.
class SimpleJob(Job):

    def __init__(self, sched, tasks, cpus=1, mem=100):
        Job.__init__(self)
        self.sched = sched
        self.tasks = tasks

        for t in tasks:
            t.tried = 0
            t.used = 0
            t.cpus = cpus
            t.mem = mem

        self.launched = [False] * len(tasks)
        self.finished = [False] * len(tasks)
        self.numFailures = [0] * len(tasks)
        self.blacklist = [[] for i in xrange(len(tasks))]
        self.tidToIndex = {}
        self.numTasks = len(tasks)
        self.tasksLaunched = 0
        self.tasksFinished = 0
        self.total_used = 0

        self.lastPreferredLaunchTime = time.time()

        self.pendingTasksForHost = {}
        self.pendingTasksWithNoPrefs = []
        self.allPendingTasks = []

        self.reasons = set()
        self.failed = False
        self.causeOfFailure = ""
        self.last_check = 0

        for i in range(len(tasks)):
            self.addPendingTask(i)
        self.host_cache = {}

    @property
    def taskEverageTime(self):
        if not self.tasksFinished:
            return 10
        return max(self.total_used / self.tasksFinished, 5)

    def addPendingTask(self, i):
        loc = self.tasks[i].preferredLocations()
        if not loc:
            self.pendingTasksWithNoPrefs.append(i)
        else:
            for host in loc:
                self.pendingTasksForHost.setdefault(host, []).append(i)
        self.allPendingTasks.append(i)

    def getPendingTasksForHost(self, host):
        try:
            return self.host_cache[host]
        except KeyError:
            v = self._getPendingTasksForHost(host)
            self.host_cache[host] = v
            return v

    def _getPendingTasksForHost(self, host):
        try:
            h, hs, ips = socket.gethostbyname_ex(host)
        except Exception:
            h, hs, ips = host, [], []
        tasks = sum((self.pendingTasksForHost.get(h, [])
            for h in [h] + hs + ips), [])
        st = {}
        for t in tasks:
            st[t] = st.get(t, 0) + 1
        ts = sorted(st.items(), key=itemgetter(1), reverse=True)
        return [t for t,_ in ts ]

    def findTaskFromList(self, l, host, cpus, mem):
        for i in l:
            if self.launched[i] or self.finished[i]:
                continue
            if host in self.blacklist[i]:
                continue
            t = self.tasks[i]
            if t.cpus <= cpus+1e-4 and t.mem <= mem:
                return i

    def findTask(self, host, localOnly, cpus, mem):
        localTask = self.findTaskFromList(self.getPendingTasksForHost(host), host, cpus, mem)
        if localTask is not None:
            return localTask, True
        noPrefTask = self.findTaskFromList(self.pendingTasksWithNoPrefs, host, cpus, mem)
        if noPrefTask is not None:
            return noPrefTask, True
        if not localOnly:
            return self.findTaskFromList(self.allPendingTasks, host, cpus, mem), False
#        else:
#            print repr(host), self.pendingTasksForHost
        return None, False

    # Respond to an offer of a single slave from the scheduler by finding a task
    def slaveOffer(self, host, availableCpus=1, availableMem=100):
        now = time.time()
        localOnly = (now - self.lastPreferredLaunchTime < LOCALITY_WAIT)
        i, preferred = self.findTask(host, localOnly, availableCpus, availableMem)
        if i is not None:
            task = self.tasks[i]
            task.status = TASK_STARTING
            task.start = now
            task.host = host
            task.tried += 1
            prefStr = preferred and "preferred" or "non-preferred"
            logger.debug("Starting task %d:%d as TID %s on slave %s (%s)",
                self.id, i, task, host, prefStr)
            self.tidToIndex[task.id] = i
            self.launched[i] = True
            self.tasksLaunched += 1
            if preferred:
                self.lastPreferredLaunchTime = now
            return task
        logger.debug("no task found %s", localOnly)

    def statusUpdate(self, tid, tried, status, reason=None, result=None, update=None):
        logger.debug("job status update %s %s %s", tid, status, reason)
        if tid not in self.tidToIndex:
            logger.error("invalid tid: %s", tid)
            return
        i = self.tidToIndex[tid]
        if self.finished[i]:
            if status == TASK_FINISHED:
                logger.info("Task %d is already finished, ignore it", tid)
            return

        task = self.tasks[i]
        task.status = status
        # when checking, task been masked as not launched
        if not self.launched[i]:
            self.launched[i] = True
            self.tasksLaunched += 1

        if status == TASK_FINISHED:
            self.taskFinished(tid, tried, result, update)
        elif status in (TASK_LOST, TASK_FAILED, TASK_KILLED):
            self.taskLost(tid, tried, status, reason)
        task.start = time.time()

    def taskFinished(self, tid, tried, result, update):
        i = self.tidToIndex[tid]
        self.finished[i] = True
        self.tasksFinished += 1
        task = self.tasks[i]
        task.used += time.time() - task.start
        self.total_used += task.used
        if sys.stderr.isatty():
            title = "Job %d: task %s finished in %.1fs (%d/%d)     " % (self.id, tid,
                task.used, self.tasksFinished, self.numTasks)
            logger.info("Task %s finished in %.1fs (%d/%d)      \x1b]2;%s\x07\x1b[1A",
                    tid, task.used, self.tasksFinished, self.numTasks, title)

        from dpark.schedule import Success
        self.sched.taskEnded(task, Success(), result, update)

        for t in range(task.tried):
            if t + 1 != tried:
                self.sched.killTask(self.id, task.id, t + 1)

        if self.tasksFinished == self.numTasks:
            ts = [t.used for t in self.tasks]
            tried = [t.tried for t in self.tasks]
            logger.info("Job %d finished in %.1fs: min=%.1fs, avg=%.1fs, max=%.1fs, maxtry=%d",
                self.id, time.time()-self.start,
                min(ts), sum(ts)/len(ts), max(ts), max(tried))
            from dpark.accumulator import LocalReadBytes, RemoteReadBytes
            lb, rb = LocalReadBytes.reset(), RemoteReadBytes.reset()
            if rb > 0:
                logger.info("read %s (%d%% localized)",
                    readable(lb+rb), lb*100/(rb+lb))
            
            self.sched.jobFinished(self)

    def taskLost(self, tid, tried, status, reason):
        index = self.tidToIndex[tid]
<<<<<<< HEAD
=======
        self.launched[index] = False
        if self.tasksLaunched == self.numTasks:
            self.sched.requestMoreResources()
        self.tasksLaunched -= 1
>>>>>>> b7e00fa3

        from dpark.schedule import FetchFailed
        if isinstance(reason, FetchFailed):
            logger.warning("Loss was due to fetch failure from %s",
                reason.serverUri)
            self.sched.taskEnded(self.tasks[index], reason, None, None)
            #FIXME, handler fetch failure
            self.finished[index] = True
            self.tasksFinished += 1
            if self.tasksFinished == self.numTasks:
                self.sched.jobFinished(self)
            return

        task = self.tasks[index]
        if status == TASK_KILLED:
            task.mem = min(task.mem * 2, MAX_TASK_MEMORY)
            for i,t in enumerate(self.tasks):
                if not self.launched[i]:
                    t.mem = max(task.mem, t.mem)

        elif status == TASK_FAILED:
            self.blacklist[index].append(task.host)
            _logger = logger.error if self.numFailures[index] == MAX_TASK_FAILURES\
                    else logger.warning
            if reason not in self.reasons:
                _logger("task %s failed @ %s: %s\n%s", task.id, task.host, task, reason)
                self.reasons.add(reason)
            else:
                _logger("task %s failed @ %s: %s", task.id, task.host, task)

        elif status == TASK_LOST:
            self.blacklist[index].append(task.host)
            logger.warning("Lost Task %d (task %d:%d:%s) %s at %s", index, self.id, 
                    tid, tried, reason, task.host)

        self.numFailures[index] += 1
        if self.numFailures[index] > MAX_TASK_FAILURES:
            logger.error("Task %d failed more than %d times; aborting job",
                index, MAX_TASK_FAILURES)
            self.abort("Task %d failed more than %d times"
                % (index, MAX_TASK_FAILURES))
        
        self.launched[index] = False
        if self.tasksLaunched == self.numTasks:    
            self.sched.requestMoreResources()
        self.tasksLaunched -= 1

    def check_task_timeout(self):
        now = time.time()
        if self.last_check + 5 > now:
            return False
        self.last_check = now

        n = self.launched.count(True)
        if n != self.tasksLaunched:
            logger.error("bug: tasksLaunched(%d) != %d", self.tasksLaunched, n)
            self.tasksLaunched = n

        for i in xrange(self.numTasks):
            task = self.tasks[i]
            if (self.launched[i] and task.status == TASK_STARTING
                    and task.start + WAIT_FOR_RUNNING < now):
                logger.warning("task %d timeout %.1f (at %s), re-assign it",
                        task.id, now - task.start, task.host)
                self.launched[i] = False
                self.blacklist[i].append(task.host)
                self.tasksLaunched -= 1

        if self.tasksFinished > self.numTasks * 2.0 / 3:
            scale = 1.0 * self.numTasks / self.tasksFinished
<<<<<<< HEAD
            avg = max(self.taskEverageTime, 10)
            tasks = sorted((task.start, i, task) 
                for i,task in enumerate(self.tasks) 
=======
            avg = self.taskEverageTime
            tasks = sorted((task.start, i, task)
                for i,task in enumerate(self.tasks)
>>>>>>> b7e00fa3
                if self.launched[i] and not self.finished[i])
            for _t, idx, task in tasks:
                used = now - task.start
                #logger.debug("task %s used %.1f (avg = %.1f)", task.id, used, avg)
                if used > avg * (task.tried + 1) * scale:
                    # re-submit timeout task
                    if task.tried <= MAX_TASK_FAILURES:
                        logger.warning("re-submit task %s for timeout %.1f, try %d",
                            task.id, used, task.tried)
                        task.used += used
                        task.start = now
                        self.launched[idx] = False
                        self.tasksLaunched -= 1
                    else:
                        logger.error("task %s timeout, aborting job %s",
                            task, self.id)
                        self.abort("task %s timeout" % task)
                else:
                    break
        return self.tasksLaunched < n

    def abort(self, message):
        logger.error("abort the job: %s", message)
        tasks = ' '.join(str(i) for i in xrange(len(self.finished))
                if not self.finished[i])
        logger.error("not finished tasks: %s", tasks)
        self.failed = True
        self.causeOfFailure = message
        self.sched.jobFinished(self)
        self.sched.shutdown()<|MERGE_RESOLUTION|>--- conflicted
+++ resolved
@@ -226,13 +226,6 @@
 
     def taskLost(self, tid, tried, status, reason):
         index = self.tidToIndex[tid]
-<<<<<<< HEAD
-=======
-        self.launched[index] = False
-        if self.tasksLaunched == self.numTasks:
-            self.sched.requestMoreResources()
-        self.tasksLaunched -= 1
->>>>>>> b7e00fa3
 
         from dpark.schedule import FetchFailed
         if isinstance(reason, FetchFailed):
@@ -303,15 +296,9 @@
 
         if self.tasksFinished > self.numTasks * 2.0 / 3:
             scale = 1.0 * self.numTasks / self.tasksFinished
-<<<<<<< HEAD
             avg = max(self.taskEverageTime, 10)
             tasks = sorted((task.start, i, task) 
                 for i,task in enumerate(self.tasks) 
-=======
-            avg = self.taskEverageTime
-            tasks = sorted((task.start, i, task)
-                for i,task in enumerate(self.tasks)
->>>>>>> b7e00fa3
                 if self.launched[i] and not self.finished[i])
             for _t, idx, task in tasks:
                 used = now - task.start
