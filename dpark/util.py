<<<<<<< HEAD
# util 
import types
=======
# util
>>>>>>> b7e00fa3
from zlib import compress as _compress, decompress
import threading

COMPRESS = 'zlib'
def compress(s):
    return _compress(s, 1)

try:
    from lz4 import compress, decompress
    COMPRESS = 'lz4'
except ImportError:
    try:
        from snappy import compress, decompress
        COMPRESS = 'snappy'
    except ImportError:
        pass

try:
    from setproctitle import getproctitle, setproctitle
except ImportError:
    def getproctitle():
        return ''
    def setproctitle(x):
        pass

def spawn(target, *args, **kw):
    t = threading.Thread(target=target, name=target.__name__, args=args, kwargs=kw)
    t.daemon = True
    t.start()
    return t

# hash(None) is id(None), different from machines
# http://effbot.org/zone/python-hash.htm
def portable_hash(value):
    if value is None:
        return 0
    if type(value) is types.TupleType:
        h = 0x345678
        for i in value:
            h = ((1000003 * h) & 0xffffffff) ^ portable_hash(i)
        return h
    return hash(value)

# with hash_of_none.patch
if hash(None) == 0:
    portable_hash = hash

# similar to itertools.chain.from_iterable, but faster in PyPy
def chain(it):
    for v in it:
        for vv in v:
            yield vv

def izip(*its):
    its = [iter(it) for it in its]
    try:
        while True:
            yield tuple([it.next() for it in its])
    except StopIteration:
        pass<|MERGE_RESOLUTION|>--- conflicted
+++ resolved
@@ -1,9 +1,5 @@
-<<<<<<< HEAD
 # util 
 import types
-=======
-# util
->>>>>>> b7e00fa3
 from zlib import compress as _compress, decompress
 import threading
 
