import sys
import os, os.path
import time
import socket
import csv
from cStringIO import StringIO
import itertools
import operator
import math
import cPickle
import random
import bz2
import gzip
import zlib
import logging
from copy import copy
import shutil
import heapq
import struct

from dpark.serialize import load_func, dump_func
from dpark.dependency import *
from dpark.util import spawn, chain
from dpark.shuffle import Merger, CoGroupMerger
from dpark.env import env
from dpark import moosefs

logger = logging.getLogger("rdd")

class Split(object):
    def __init__(self, idx):
        self.index = idx

def cached(func):
    def getstate(self):
        d = getattr(self, '_pickle_cache', None)
        if d is None:
            d = func(self)
            self._pickle_cache = d
        return d
    return getstate

class RDD(object):
    def __init__(self, ctx):
        self.ctx = ctx
        self.id = RDD.newId()
        self._splits = []
        self.dependencies = []
        self.aggregator = None
        self._partitioner = None
        self.shouldCache = False
        self.snapshot_path = None
        ctx.init()
        self.err = ctx.options.err
        self.mem = ctx.options.mem

    nextId = 0
    @classmethod
    def newId(cls):
        cls.nextId += 1
        return cls.nextId

    @cached
    def __getstate__(self):
        d = dict(self.__dict__)
        d.pop('dependencies', None)
        d.pop('_splits', None)
        d.pop('ctx', None)
        return d

    def __len__(self):
        return len(self.splits)

    def __getslice__(self, i,j):
        return SliceRDD(self, i, j)

    def mergeSplit(self, splitSize=None, numSplits=None):
        return MergedRDD(self, splitSize, numSplits)

    @property
    def splits(self):
        return self._splits

    def compute(self, split):
        raise NotImplementedError

    @property
    def partitioner(self):
        return self._partitioner

    def _preferredLocations(self, split):
        return []

    def cache(self):
        self.shouldCache = True
        self._pickle_cache = None # clear pickle cache
        return self

    def preferredLocations(self, split):
        if self.shouldCache:
            locs = env.cacheTracker.getCachedLocs(self.id, split.index)
            if locs:
                return locs
        return self._preferredLocations(split)

    def snapshot(self, path=None):
        if path is None:
            path = self.ctx.options.snapshot_dir
        if path:
            ident = '%d_%x' % (self.id, hash(str(self)))
            path = os.path.join(path, ident)
            if not os.path.exists(path):
                try: os.makedirs(path)
                except OSError: pass
            self.snapshot_path = path
        return self

    def iterator(self, split):
        if self.snapshot_path:
            p = os.path.join(self.snapshot_path, str(split.index))
            if os.path.exists(p):
                v = cPickle.loads(open(p).read())
            else:
                v = list(self.compute(split))
                with open(p, 'w') as f:
                    f.write(cPickle.dumps(v))
            return v

        if self.shouldCache:
            return env.cacheTracker.getOrCompute(self, split)
        else:
            return self.compute(split)

    def map(self, f):
        return MappedRDD(self, f)

    def flatMap(self, f):
        return FlatMappedRDD(self, f)

    def filter(self, f):
        return FilteredRDD(self, f)

    def sample(self, faction, withReplacement=False, seed=12345):
        return SampleRDD(self, faction, withReplacement, seed)

    def union(self, rdd):
        return UnionRDD(self.ctx, [self, rdd])

    def sort(self, key=lambda x:x, reverse=False, numSplits=None, taskMemory=None):
        if not len(self):
            return self
        if len(self) == 1:
            return self.mapPartitions(lambda it: sorted(it, key=key, reverse=reverse))
        if numSplits is None:
            numSplits = min(self.ctx.defaultMinSplits, len(self))
        n = numSplits * 10 / len(self)
        samples = self.mapPartitions(lambda x:itertools.islice(x, n)).map(key).collect()
        keys = sorted(samples, reverse=reverse)[5::10][:numSplits-1]
        parter = RangePartitioner(keys, reverse=reverse)
        aggr = MergeAggregator()
        parted = ShuffledRDD(self.map(lambda x:(key(x),x)), aggr, parter, taskMemory).flatMap(lambda (x,y):y)
        return parted.mapPartitions(lambda x:sorted(x, key=key, reverse=reverse))

    def glom(self):
        return GlommedRDD(self)

    def cartesian(self, other):
        return CartesianRDD(self, other)

    def zipWith(self, other):
        return ZippedRDD(self.ctx, [self, other])

    def groupBy(self, f, numSplits=None):
        if numSplits is None:
            numSplits = min(self.ctx.defaultMinSplits, len(self))
        return self.map(lambda x: (f(x), x)).groupByKey(numSplits)

    def pipe(self, command, quiet=False):
        if isinstance(command, str):
            command = command.split(' ')
        return PipedRDD(self, command, quiet)

    def fromCsv(self, dialect='excel'):
        return CSVReaderRDD(self, dialect)

    def mapPartitions(self, f):
        return MapPartitionsRDD(self, f)
    mapPartition = mapPartitions

    def foreach(self, f):
        def mf(it):
            for i in it:
                f(i)
        list(self.ctx.runJob(self, mf))

    def collect(self):
        return sum(self.ctx.runJob(self, lambda x:list(x)), [])

    def __iter__(self):
        return self.collect()

    def reduce(self, f):
        def reducePartition(it):
            if self.err < 1e-8:
                try:
                    return [reduce(f, it)]
                except TypeError:
                    return []

            s = None
            total, err = 0, 0
            for v in it:
                try:
                    total += 1
                    if s is None:
                        s = v
                    else:
                        s = f(s, v)
                except Exception, e:
                    logging.warning("skip bad record %s: %s", v, e)
                    err += 1
                    if total > 100 and err > total * self.err * 10:
                        raise Exception("too many error occured: %s" % (float(err)/total))

            if err > total * self.err:
                raise Exception("too many error occured: %s" % (float(err)/total))

            return [s] if s is not None else []
        
        return reduce(f, chain(self.ctx.runJob(self, reducePartition)))

    def uniq(self, numSplits=None, taskMemory=None):
        g = self.map(lambda x:(x,None)).reduceByKey(lambda x,y:None, numSplits, taskMemory)
        return g.map(lambda (x,y):x)

    def top(self, n=10, key=None, reverse=False):
        if reverse:
            def topk(it):
                return heapq.nsmallest(n, it, key)
        else:
            def topk(it):
                return heapq.nlargest(n, it, key)
        return topk(sum(self.ctx.runJob(self, topk), []))

    def hot(self, n=10, numSplits=None, taskMemory=None):
        st = self.map(lambda x:(x,1)).reduceByKey(lambda x,y:x+y, numSplits, taskMemory)
        return st.top(n, key=lambda x:x[1])

    def fold(self, zero, f):
        '''Aggregate the elements of each partition, and then the
        results for all the partitions, using a given associative
        function and a neutral "zero value". The function op(t1, t2)
        is allowed to modify t1 and return it as its result value to
        avoid object allocation; however, it should not modify t2.'''
        return reduce(f,
                      self.ctx.runJob(self, lambda x: reduce(f, x, copy(zero))),
                      zero)

    def aggregate(self, zero, seqOp, combOp):
        '''Aggregate the elements of each partition, and then the
        results for all the partitions, using given combine functions
        and a neutral "zero value". This function can return a
        different result type, U, than the type of this RDD, T. Thus,
        we need one operation for merging a T into an U (seqOp(U, T))
        and one operation for merging two U's (combOp(U, U)). Both of
        these functions are allowed to modify and return their first
        argument instead of creating a new U to avoid memory
        allocation.'''
        return reduce(combOp,
                      self.ctx.runJob(self, lambda x: reduce(seqOp, x, copy(zero))),
                      zero)

    def count(self):
        return sum(self.ctx.runJob(self, lambda x: sum(1 for i in x)))

    def toList(self):
        return self.collect()

    def take(self, n):
        if n == 0: return []
        r = []
        p = 0
        while len(r) < n and p < len(self):
            res = list(self.ctx.runJob(self, lambda x: list(itertools.islice(x, n - len(r))), [p], True))[0]
            if res:
                r.extend(res)
            p += 1
        return r

    def first(self):
        r = self.take(1)
        if r: return r[0]

    def saveAsTextFile(self, path, ext='', overwrite=True, compress=False):
        return OutputTextFileRDD(self, path, ext, overwrite, compress=compress).collect()

    def saveAsTextFileByKey(self, path, ext='', overwrite=True, compress=False):
        return MultiOutputTextFileRDD(self, path, ext, overwrite, compress=compress).collect()

    def saveAsCSVFile(self, path, dialect='excel', overwrite=True, compress=False):
        return OutputCSVFileRDD(self, path, dialect, overwrite, compress).collect()

    def saveAsBinaryFile(self, path, fmt, overwrite=True):
        return OutputBinaryFileRDD(self, path, fmt, overwrite).collect()

    def saveAsTableFile(self, path, overwrite=True):
        return OutputTableFileRDD(self, path, overwrite).collect()

    def saveAsBeansdb(self, path, depth=0, overwrite=True, compress=True, raw=False):
        assert depth<=2, 'only support depth<=2 now'
        if len(self) >= 256:
            self = self.mergeSplit(len(self) / 256 + 1)
        return OutputBeansdbRDD(self, path, depth, overwrite, compress, raw).collect()

    # Extra functions for (K,V) pairs RDD
    def reduceByKeyToDriver(self, func):
        def mergeMaps(m1, m2):
            for k,v in m2.iteritems():
                m1[k]=func(m1[k], v) if k in m1 else v
            return m1
        return self.map(lambda (x,y):{x:y}).reduce(mergeMaps)

    def combineByKey(self, aggregator, splits=None, taskMemory=None):
        if splits is None:
            splits = min(self.ctx.defaultMinSplits, len(self))
        if type(splits) is int:
            splits = HashPartitioner(splits)
        return ShuffledRDD(self, aggregator, splits, taskMemory)

    def reduceByKey(self, func, numSplits=None, taskMemory=None):
        aggregator = Aggregator(lambda x:x, func, func)
        return self.combineByKey(aggregator, numSplits, taskMemory)

    def groupByKey(self, numSplits=None, taskMemory=None):
        createCombiner = lambda x: [x]
        mergeValue = lambda x,y:x.append(y) or x
        mergeCombiners = lambda x,y: x.extend(y) or x
        aggregator = Aggregator(createCombiner, mergeValue, mergeCombiners)
        return self.combineByKey(aggregator, numSplits, taskMemory)

    def partitionByKey(self, numSplits=None, taskMemory=None):
        return self.groupByKey(numSplits, taskMemory).flatMapValue(lambda x: x)

    def innerJoin(self, other):
        o_b = self.ctx.broadcast(other.collectAsMap())
        r = self.filter(lambda (k,v):k in o_b.value).map(lambda (k,v):(k,(v,o_b.value[k])))
        r.mem += (o_b.bytes * 10) >> 20 # memory used by broadcast obj
        return r

    def update(self, other):
        o_b = self.ctx.broadcast(other.collectAsMap())
        r = self.map(lambda (k,v): (k, o_b.value.get(k, v)))
        r.mem += (o_b.bytes * 10) >> 20 # memory used by broadcast obj
        return r

    def join(self, other, numSplits=None, taskMemory=None):
        return self._join(other, (), numSplits, taskMemory)

    def leftOuterJoin(self, other, numSplits=None, taskMemory=None):
        return self._join(other, (1,), numSplits, taskMemory)

    def rightOuterJoin(self, other, numSplits=None, taskMemory=None):
        return self._join(other, (2,), numSplits, taskMemory)

    def outerJoin(self, other, numSplits=None, taskMemory=None):
        return self._join(other, (1,2), numSplits, taskMemory)

    def _join(self, other, keeps, numSplits=None, taskMemory=None):
        def dispatch((k,seq)):
            vbuf, wbuf = seq
            if not vbuf and 2 in keeps:
                vbuf.append(None)
            if not wbuf and 1 in keeps:
                wbuf.append(None)
            for vv in vbuf:
                for ww in wbuf:
                    yield (k, (vv, ww))
<<<<<<< HEAD
        return vs.union(ws).groupByKey(numSplits, taskMemory).flatMap(dispatch)

=======
        return self.cogroup(other, numSplits, taskMemory).flatMap(dispatch)
    
>>>>>>> 8d6e4293
    def collectAsMap(self):
        d = {}
        for v in self.ctx.runJob(self, lambda x:list(x)):
            d.update(dict(v))
        return d

    def mapValue(self, f):
        return MappedValuesRDD(self, f)

    def flatMapValue(self, f):
        return FlatMappedValuesRDD(self, f)

    def groupWith(self, others, numSplits=None, taskMemory=None):
        if isinstance(others, RDD):
            others = [others]
        part = self.partitioner or HashPartitioner(numSplits or self.ctx.defaultParallelism)
        return CoGroupedRDD([self]+others, part, taskMemory)

    cogroup = groupWith

    def lookup(self, key):
        if self.partitioner:
            index = self.partitioner.getPartition(key)
            def process(it):
                for k,v in it:
                    if k == key:
                        return v
            return list(self.ctx.runJob(self, process, [index], False))[0]
        else:
            raise Exception("lookup() called on an RDD without a partitioner")

    def asTable(self, fields, name=''):
        from dpark.table import TableRDD
        return TableRDD(self, fields, name)

    def batch(self, size):
        def _batch(iterable):
            sourceiter = iter(iterable)
            while True:
                s = list(itertools.islice(sourceiter, size))
                if s:
                    yield s
                else:
                    return

        return self.glom().flatMap(_batch)

    def adcount(self):
        "approximate distinct counting"
        r = self.map(lambda x:(1, x)).adcountByKey(1).collectAsMap()
        return r and r[1] or 0

    def adcountByKey(self, splits=None, taskMemory=None):
        try:
            from pyhll import HyperLogLog
        except ImportError:
            from hyperloglog import HyperLogLog
        def create(v):
            return HyperLogLog([v], 16)
        def combine(s, v):
            return s.add(v) or s
        def merge(s1, s2):
            return s1.update(s2) or s1
        agg = Aggregator(create, combine, merge)
        return self.combineByKey(agg, splits, taskMemory).mapValue(len)


class DerivedRDD(RDD):
    def __init__(self, rdd):
        RDD.__init__(self, rdd.ctx)
        self.prev = rdd
        self.mem = max(self.mem, rdd.mem)
        self.dependencies = [OneToOneDependency(rdd)]

    def __len__(self):
        return len(self.prev)

    def __repr__(self):
        return '<%s %s>' % (self.__class__.__name__, self.prev)

    @property
    def splits(self):
        return self.prev.splits

    def _preferredLocations(self, split):
        return self.prev.preferredLocations(split)


class MappedRDD(DerivedRDD):
    def __init__(self, prev, func=lambda x:x):
        DerivedRDD.__init__(self, prev)
        self.func = func

    def compute(self, split):
        if self.err < 1e-8:
            return (self.func(v) for v in self.prev.iterator(split))
        return self._compute_with_error(split)

    def _compute_with_error(self, split):
        total, err = 0, 0
        for v in self.prev.iterator(split):
            try:
                total += 1
                yield self.func(v)
            except Exception, e:
                logger.warning("ignored record %r: %s", v, e)
                err += 1
                if total > 100 and err > total * self.err * 10:
                    raise Exception("too many error occured: %s" % (float(err)/total))

        if err > total * self.err:
            raise Exception("too many error occured: %s" % (float(err)/total))

    @cached
    def __getstate__(self):
        d = RDD.__getstate__(self)
        del d['func']
        return d, dump_func(self.func)

    def __setstate__(self, state):
        self.__dict__, code = state
        try:
            self.func = load_func(code)
        except Exception:
            print 'load failed', self.__class__, code[:1024]
            raise

class FlatMappedRDD(MappedRDD):
    def compute(self, split):
        if self.err < 1e-8:
            return chain(self.func(v) for v in self.prev.iterator(split))
        return self._compute_with_error(split)

    def _compute_with_error(self, split):
        total, err = 0, 0
        for v in self.prev.iterator(split):
            try:
                total += 1
                for k in self.func(v):
                    yield k
            except Exception, e:
                logger.warning("ignored record %r: %s", v, e)
                err += 1
                if total > 100 and err > total * self.err * 10:
                    raise Exception("too many error occured: %s, %s" % ((float(err)/total), e))

        if err > total * self.err:
            raise Exception("too many error occured: %s, %s" % ((float(err)/total), e))


class FilteredRDD(MappedRDD):
    def compute(self, split):
        if self.err < 1e-8:
            return (v for v in self.prev.iterator(split) if self.func(v))
        return self._compute_with_error(split)

    def _compute_with_error(self, split):
        total, err = 0, 0
        for v in self.prev.iterator(split):
            try:
                total += 1
                if self.func(v):
                    yield v
            except Exception, e:
                logger.warning("ignored record %r: %s", v, e)
                err += 1
                if total > 100 and err > total * self.err * 10:
                    raise Exception("too many error occured: %s" % (float(err)/total))

        if err > total * self.err:
            raise Exception("too many error occured: %s" % (float(err)/total))

class GlommedRDD(DerivedRDD):
    def compute(self, split):
        yield list(self.prev.iterator(split))

class MapPartitionsRDD(MappedRDD):
    def compute(self, split):
        return self.func(self.prev.iterator(split))

class PipedRDD(DerivedRDD):
    def __init__(self, prev, command, quiet=False, shell=False):
        DerivedRDD.__init__(self, prev)
        self.command = command
        self.quiet = quiet
        self.shell = shell

    def __repr__(self):
        return '<PipedRDD %s %s>' % (' '.join(self.command), self.prev)

    def compute(self, split):
        import subprocess
        devnull = open(os.devnull, 'w')
        p = subprocess.Popen(self.command, stdin=subprocess.PIPE,
                stdout=subprocess.PIPE,
                stderr=self.quiet and devnull or sys.stderr,
                shell=self.shell)
        
        def read(stdin):
            try:
                it = iter(self.prev.iterator(split))
                # fetch the first item
                for first in it:
                    break
                else:
                    return
                try:
                    if isinstance(first, str) and first.endswith('\n'):
                        stdin.write(first)
                        stdin.writelines(it)
                    else:
                        stdin.write("%s\n"%first)
                        stdin.writelines("%s\n"%x for x in it)
                except Exception, e:
                    if not (isinstance(e, IOError) and e.errno == 32): # Broken Pipe
                        self.error = e
                        p.kill()
            finally:
                stdin.close()
                devnull.close()
        
        self.error = None
        spawn(read, p.stdin)
        return self.read(p)

    def read(self, p):
        for line in p.stdout:
            yield line[:-1]
        if self.error:
            raise self.error
        ret = p.wait()
        #if ret:
        #    raise Exception('Subprocess exited with status %d' % ret)

class MappedValuesRDD(MappedRDD):
    @property
    def partitioner(self):
        return self.prev.partitioner

    def compute(self, split):
        func = self.func
        if self.err < 1e-8:
            return ((k,func(v)) for k,v in self.prev.iterator(split))
        return self._compute_with_error(split)

    def _compute_with_error(self, split):
        func = self.func
        total, err = 0, 0
        for k,v in self.prev.iterator(split):
            try:
                total += 1
                yield (k,func(v))
            except Exception, e:
                logger.warning("ignored record %r: %s", v, e)
                err += 1
                if total > 100 and err > total * self.err * 10:
                    raise Exception("too many error occured: %s" % (float(err)/total))

        if err > total * self.err:
            raise Exception("too many error occured: %s" % (float(err)/total))

class FlatMappedValuesRDD(MappedValuesRDD):
    def compute(self, split):
        total, err = 0, 0
        for k,v in self.prev.iterator(split):
            try:
                total += 1
                for vv in self.func(v):
                    yield k,vv
            except Exception, e:
                logger.warning("ignored record %r: %s", v, e)
                err += 1
                if total > 100 and err > total * self.err * 10:
                    raise Exception("too many error occured: %s" % (float(err)/total))

        if err > total * self.err:
            raise Exception("too many error occured: %s" % (float(err)/total))

class ShuffledRDDSplit(Split):
    def __hash__(self):
        return self.index

class ShuffledRDD(RDD):
    def __init__(self, parent, aggregator, part, taskMemory=None):
        RDD.__init__(self, parent.ctx)
        self.parent = parent
        self.numParts = len(parent)
        self.aggregator = aggregator
        self._partitioner = part
        if taskMemory:
            self.mem = taskMemory
        self._splits = [ShuffledRDDSplit(i) for i in range(part.numPartitions)]
        self.shuffleId = self.ctx.newShuffleId()
        self.dependencies = [ShuffleDependency(self.shuffleId,
                parent, aggregator, part)]
        self.name = '<ShuffledRDD %s>' % self.parent

    def __len__(self):
        return self.partitioner.numPartitions

    def __repr__(self):
        return self.name

    @cached
    def __getstate__(self):
        d = RDD.__getstate__(self)
        d.pop('parent', None)
        return d

    def compute(self, split):
        merger = Merger(self.numParts, self.aggregator.mergeCombiners) 
        fetcher = env.shuffleFetcher
        fetcher.fetch(self.shuffleId, split.index, merger.merge)
        return merger


class CartesianSplit(Split):
    def __init__(self, idx, s1, s2):
        self.index = idx
        self.s1 = s1
        self.s2 = s2

class CartesianRDD(RDD):
    def __init__(self, rdd1, rdd2):
        RDD.__init__(self, rdd1.ctx)
        self.rdd1 = rdd1
        self.rdd2 = rdd2
        self.mem = max(rdd1.mem, rdd2.mem) * 1.5
        self.numSplitsInRdd2 = n = len(rdd2)
        self._splits = [CartesianSplit(s1.index*n+s2.index, s1, s2)
            for s1 in rdd1.splits for s2 in rdd2.splits]
        self.dependencies = [CartesianDependency(rdd1, True, n),
                             CartesianDependency(rdd2, False, n)]

    def __len__(self):
        return len(self.rdd1) * len(self.rdd2)

    def __repr__(self):
        return '<cartesian %s and %s>' % (self.rdd1, self.rdd2)

    def _preferredLocations(self, split):
        return self.rdd1.preferredLocations(split.s1) + self.rdd2.preferredLocations(split.s2)

    def compute(self, split):
        b = None
        for i in self.rdd1.iterator(split.s1):
            if b is None:
                b = []
                for j in self.rdd2.iterator(split.s2):
                    yield (i, j)
                    b.append(j)
            else:
                for j in b:
                    yield (i,j)

class CoGroupSplitDep: pass
class NarrowCoGroupSplitDep(CoGroupSplitDep):
    def __init__(self, rdd, split):
        self.rdd = rdd
        self.split = split
class ShuffleCoGroupSplitDep(CoGroupSplitDep):
    def __init__(self, shuffleId):
        self.shuffleId = shuffleId

class CoGroupSplit(Split):
    def __init__(self, idx, deps):
        self.index = idx
        self.deps = deps
    def __hash__(self):
        return self.index

class CoGroupAggregator:
    def createCombiner(self, v):
        return [v]
    def mergeValue(self, c, v):
        return c + [v]
    def mergeCombiners(self, c, v):
        return c + v

class CoGroupedRDD(RDD):
    def __init__(self, rdds, partitioner, taskMemory=None):
        RDD.__init__(self, rdds[0].ctx)
        self.len = len(rdds)
        if taskMemory:
            self.mem = taskMemory
        self.aggregator = CoGroupAggregator()
        self._partitioner = partitioner
        self.dependencies = dep = [rdd.partitioner == partitioner
                and OneToOneDependency(rdd)
                or ShuffleDependency(self.ctx.newShuffleId(),
                    rdd, self.aggregator, partitioner)
                for i,rdd in enumerate(rdds)]
        self._splits = [CoGroupSplit(j,
                          [isinstance(dep[i],ShuffleDependency)
                            and ShuffleCoGroupSplitDep(dep[i].shuffleId)
                            or NarrowCoGroupSplitDep(r, r.splits[j])
                            for i,r in enumerate(rdds)])
                        for j in range(partitioner.numPartitions)]
        self.name = ('<CoGrouped of %s>' % (','.join(str(rdd) for rdd in rdds)))[:80]

    def __len__(self):
        return self.partitioner.numPartitions

    def __repr__(self):
        return self.name

    def _preferredLocations(self, split):
        return sum([dep.rdd.preferredLocations(dep.split) for dep in split.deps
                if isinstance(dep, NarrowCoGroupSplitDep)], [])

    def compute(self, split):
        m = CoGroupMerger(self.len)
        for i,dep in enumerate(split.deps):
            if isinstance(dep, NarrowCoGroupSplitDep):
                m.append(i, dep.rdd.iterator(dep.split))
            elif isinstance(dep, ShuffleCoGroupSplitDep):
                def merge(items):
                    m.extend(i, items)
                env.shuffleFetcher.fetch(dep.shuffleId, split.index, merge)
        return m


class SampleRDD(DerivedRDD):
    def __init__(self, prev, frac, withReplacement, seed):
        DerivedRDD.__init__(self, prev)
        self.frac = frac
        self.withReplacement = withReplacement
        self.seed = seed

    def __repr__(self):
        return '<SampleRDD(%s) of %s>' % (self.frac, self.prev)

    def compute(self, split):
        rd = random.Random(self.seed + split.index)
        if self.withReplacement:
            olddata = list(self.prev.iterator(split))
            sampleSize = int(math.ceil(len(olddata) * self.frac))
            for i in xrange(sampleSize):
                yield rd.choice(olddata)
        else:
            for i in self.prev.iterator(split):
                if rd.random() <= self.frac:
                    yield i


class UnionSplit(Split):
    def __init__(self, idx, rdd, split):
        self.index = idx
        self.rdd = rdd
        self.split = split

class UnionRDD(RDD):
    def __init__(self, ctx, rdds):
        RDD.__init__(self, ctx)
        self.mem = rdds[0].mem if rdds else self.mem
        pos = 0
        for rdd in rdds:
            self._splits.extend([UnionSplit(pos + i, rdd, sp) for i, sp in enumerate(rdd.splits)])
            self.dependencies.append(RangeDependency(rdd, 0, pos, len(rdd)))
            pos += len(rdd)
        self.name = '<UnionRDD %d %s ...>' % (len(rdds), ','.join(str(rdd) for rdd in rdds[:1]))

    def __repr__(self):
        return self.name

    def _preferredLocations(self, split):
        return split.rdd.preferredLocations(split.split)

    def compute(self, split):
        return split.rdd.iterator(split.split)

class SliceRDD(RDD):
    def __init__(self, rdd, i, j):
        RDD.__init__(self, rdd.ctx)
        self.rdd = rdd
        self.mem = rdd.mem
        if j > len(rdd):
            j = len(rdd)
        self.i = i
        self.j = j
        self._splits = rdd.splits[i:j]
        self.dependencies = [RangeDependency(rdd, i, 0, j-i)]

    def __len__(self):
        return self.j - self.i

    def __repr__(self):
        return '<SliceRDD [%d:%d] of %s>' % (self.i, self.j, self.rdd)

    def _preferredLocations(self, split):
        return self.rdd.preferredLocations(split)

    def compute(self, split):
        return self.rdd.iterator(split)


class MultiSplit(Split):
    def __init__(self, index, splits):
        self.index = index
        self.splits = splits

class MergedRDD(RDD):
    def __init__(self, rdd, splitSize=None, numSplits=None):
        RDD.__init__(self, rdd.ctx)
        if splitSize is None:
            splitSize = (len(rdd) + numSplits - 1) / numSplits
        numSplits = (len(rdd) + splitSize - 1) / splitSize
        self.rdd = rdd
        self.mem = rdd.mem
        self.splitSize = splitSize
        self.numSplits = numSplits

        splits = rdd.splits
        self._splits = [MultiSplit(i, splits[i*splitSize:(i+1)*splitSize])
               for i in range(numSplits)]
        self.dependencies = [OneToRangeDependency(rdd, splitSize, len(rdd))]

    def __len__(self):
        return self.numSplits

    def __repr__(self):
        return '<MergedRDD %s:1 of %s>' % (self.splitSize, self.rdd)

    def _preferredLocations(self, split):
        return sum([self.rdd.preferredLocations(sp) for sp in split.splits], [])

    def compute(self, split):
        return chain(self.rdd.iterator(sp) for sp in split.splits)


class ZippedRDD(RDD):
    def __init__(self, ctx, rdds):
        assert len(set([len(rdd) for rdd in rdds])) == 1, 'rdds must have the same length'
        RDD.__init__(self, ctx)
        self.rdds = rdds
        self.mem = max(r.mem for r in rdds)
        self._splits = [MultiSplit(i, splits)
                for i, splits in enumerate(zip(*[rdd.splits for rdd in rdds]))]
        self.dependencies = [OneToOneDependency(rdd) for rdd in rdds]

    def __len__(self):
        return len(self.rdds[0])

    def __repr__(self):
        return '<Zipped %s>' % (','.join(str(rdd) for rdd in self.rdds))

    def _preferredLocations(self, split):
        return sum([rdd.preferredLocations(sp)
            for rdd,sp in zip(self.rdds, split.splits)], [])

    def compute(self, split):
        return itertools.izip(*[rdd.iterator(sp)
            for rdd, sp in zip(self.rdds, split.splits)])


class CSVReaderRDD(DerivedRDD):
    def __init__(self, prev, dialect='excel'):
        DerivedRDD.__init__(self, prev)
        self.dialect = dialect

    def __repr__(self):
        return '<CSVReaderRDD %s of %s>' % (self.dialect, self.prev)

    def compute(self, split):
        return csv.reader(self.prev.iterator(split), self.dialect)


class ParallelCollectionSplit:
    def __init__(self, index, values):
        self.index = index
        self.values = values

class ParallelCollection(RDD):
    def __init__(self, ctx, data, numSlices, taskMemory=None):
        RDD.__init__(self, ctx)
        self.size = len(data)
        if taskMemory:
            self.mem = taskMemory
        slices = self.slice(data, max(1, min(self.size, numSlices)))
        self._splits = [ParallelCollectionSplit(i, slices[i])
                for i in range(len(slices))]
        self.dependencies = []

    def __repr__(self):
        return '<ParallelCollection %d>' % self.size

    def compute(self, split):
        return split.values

    @classmethod
    def slice(cls, data, numSlices):
        if numSlices <= 0:
            raise ValueError("invalid numSlices %d" % numSlices)
        m = len(data)
        if not m:
            return [[]]
        n = m / numSlices
        if m % numSlices != 0:
            n += 1
        if isinstance(data, xrange):
            first = data[0]
            last = data[m-1]
            step = (last - first) / (m-1)
            nstep = step * n
            slices = [xrange(first+i*nstep, first+(i+1)*nstep, step)
                for i in range(numSlices-1)]
            slices.append(xrange(first+(numSlices-1)*nstep,
                min(last+step, first+numSlices*nstep), step))
            return slices
        if not isinstance(data, list):
            data = list(data)
        return [data[i*n : i*n+n] for i in range(numSlices)]



class PartialSplit(Split):
    def __init__(self, index, begin, end):
        self.index = index
        self.begin = begin
        self.end = end

class TextFileRDD(RDD):

    DEFAULT_SPLIT_SIZE = 64*1024*1024

    def __init__(self, ctx, path, numSplits=None, splitSize=None):
        RDD.__init__(self, ctx)
        self.path = path
        self.fileinfo = moosefs.open_file(path)
        self.size = size = self.fileinfo.length if self.fileinfo else os.path.getsize(path)

        if splitSize is None:
            if numSplits is None:
                splitSize = self.DEFAULT_SPLIT_SIZE
            else:
                splitSize = size / numSplits
        n = size / splitSize
        if size % splitSize > 0:
            n += 1
        self.splitSize = splitSize
        self.len = n
        self._splits = [PartialSplit(i, i*splitSize, min(size, (i+1) * splitSize)) 
                    for i in range(self.len)]

    def __len__(self):
        return self.len

    def __repr__(self):
        return '<%s %s>' % (self.__class__.__name__, self.path)

    def _preferredLocations(self, split):
        if not self.fileinfo:
            return []

        if self.splitSize != moosefs.CHUNKSIZE:
            start = split.begin / moosefs.CHUNKSIZE
            end = (split.end + moosefs.CHUNKSIZE - 1)/ moosefs.CHUNKSIZE
            return sum((self.fileinfo.locs(i) for i in range(start, end)), [])
        else:
            return self.fileinfo.locs(split.begin / self.splitSize)

    def open_file(self):
        if self.fileinfo:
            return moosefs.ReadableFile(self.fileinfo)
        else:
            return open(self.path, 'r', 4096 * 1024)

    def compute(self, split):
        f = self.open_file() 
        #if len(self) == 1 and split.index == 0 and split.begin == 0:
        #    return f
        
        start = split.begin
        end = split.end
        if start > 0:
            f.seek(start-1)
            byte = f.read(1)
            while byte != '\n':
                byte = f.read(1)
                if not byte: 
                    return []
                start += 1

        if start >= end:
            return []

        #if self.fileinfo:
        #    # cut by end
        #    if end < self.fileinfo.length:
        #        f.seek(end-1)
        #        while f.read(1) not in ('', '\n'):
        #            end += 1
        #        f.length = end 
        #    f.seek(start)
        #    return f

        return self.read(f, start, end)

    def read(self, f, start, end):
        for line in f:
            yield line[:-1]
            start += len(line)
            if start >= end: break
        f.close()


class PartialTextFileRDD(TextFileRDD):
    def __init__(self, ctx, path, firstPos, lastPos, splitSize=None, numSplits=None):
        RDD.__init__(self, ctx)
        self.path = path
        self.fileinfo = moosefs.open_file(path)
        self.firstPos = firstPos
        self.lastPos = lastPos
        self.size = size = lastPos - firstPos
        
        if splitSize is None:
            if numSplits is None:
                splitSize = self.DEFAULT_SPLIT_SIZE
            else:
                splitSize = size / numSplits
        self.splitSize = splitSize
        if size <= splitSize:
            self._splits = [PartialSplit(0, firstPos, lastPos)]
        else:
            first_edge = firstPos / splitSize * splitSize + splitSize
            last_edge = (lastPos-1) / splitSize * splitSize
            ns = (last_edge - first_edge) / splitSize
            self._splits = [PartialSplit(0, firstPos, first_edge)] + [
                PartialSplit(i+1, first_edge + i*splitSize, first_edge + (i+1) * splitSize)
                    for i in  range(ns)
                 ] + [PartialSplit(ns+1, last_edge, lastPos)]
        self.len = len(self._splits)

    def __repr__(self):
        return '<%s %s (%d-%d)>' % (self.__class__.__name__, self.path, self.firstPos, self.lastPos)


class GZipFileRDD(TextFileRDD):
    "the gziped file must be seekable, compressed by pigz -i"
    BLOCK_SIZE = 64 << 10
    DEFAULT_SPLIT_SIZE = 32 << 20

    def __init__(self, ctx, path, splitSize=None):
        TextFileRDD.__init__(self, ctx, path, None, splitSize)

    def find_block(self, f, pos):
        f.seek(pos)
        block = f.read(32*1024)
        if len(block) < 4:
            f.seek(0, 2)
            return f.tell() # EOF
        ENDING = '\x00\x00\xff\xff'
        while True:
            p = block.find(ENDING)
            while p < 0:
                pos += max(len(block) - 3, 0)
                block = block[-3:] + f.read(32<<10)
                if len(block) < 4:
                    return pos + 3 # EOF
                p = block.find(ENDING)
            pos += p + 4
            block = block[p+4:]
            if len(block) < 4096:
                block += f.read(4096)
                if not block:
                    return pos # EOF
            try:
                if zlib.decompressobj(-zlib.MAX_WBITS).decompress(block):
                    return pos # FOUND
            except Exception, e:
                pass

    def compute(self, split):
        f = self.open_file()
        last_line = ''
        if split.index == 0:
            zf = gzip.GzipFile(fileobj=f)
            zf._read_gzip_header()
            start = f.tell()
        else:
            start = self.find_block(f, split.index * self.splitSize)
            if start >= split.index * self.splitSize + self.splitSize:
                return
            for i in xrange(1, 100):
                if start - i * self.BLOCK_SIZE <= 4:
                    break
                last_block = self.find_block(f, start - i * self.BLOCK_SIZE)
                if last_block < start:
                    f.seek(last_block)
                    d = f.read(start - last_block)
                    dz = zlib.decompressobj(-zlib.MAX_WBITS)
                    last_line = dz.decompress(d).split('\n')[-1]
                    if last_line.endswith('\n'):
                        last_line = ''
                    break

        end = self.find_block(f, split.index * self.splitSize + self.splitSize)
        # TODO: speed up
        f.seek(start)
        if self.fileinfo:
            f.length = end
        dz = zlib.decompressobj(-zlib.MAX_WBITS)
        skip_first = False
        while start < end:
            d = f.read(min(64<<10, end-start))
            start += len(d)
            if not d: break

            try:
                io = StringIO(dz.decompress(d))
            except Exception, e:
                if self.err < 1e-6:
                    raise
                old = start
                start = self.find_block(f, start)
                f.seek(start)
                logger.error("drop corrupted block (%d bytes) in %s",
                        start - old + len(d), self.path)
                skip_first = True
                continue

            last_line += io.readline()
            if skip_first:
                skip_first = False
            elif last_line.endswith('\n'):
                yield last_line[:-1]
            last_line = ''

            ll = list(io)
            if not ll: continue

            last_line = ll.pop()
            for line in ll:
                yield line[:-1]
            if last_line.endswith('\n'):
                yield last_line[:-1]
                last_line = ''

        f.close()


class TableFileRDD(TextFileRDD):

    DEFAULT_SPLIT_SIZE = 32 << 20

    def __init__(self, ctx, path, splitSize=None):
        TextFileRDD.__init__(self, ctx, path, None, splitSize)

    def find_magic(self, f, pos, magic):
        f.seek(pos)
        block = f.read(32*1024)
        if len(block) < len(magic):
            return -1
        p = block.find(magic)
        while p < 0:
            pos += len(block) - len(magic) + 1
            block = block[1 - len(magic):] + f.read(32<<10)
            if len(block) == len(magic) - 1:
                return -1
            p = block.find(magic)
        return pos + p

    def compute(self, split):
        import msgpack
        f = self.open_file()
        magic = f.read(8)
        start = split.index * self.splitSize
        end = (split.index + 1) * self.splitSize
        start = self.find_magic(f, start, magic)
        if start < 0:
            return
        f.seek(start)
        hdr_size = 12
        while start < end:
            m = f.read(len(magic))
            if m != magic:
                break
            compressed, count, size = struct.unpack("III", f.read(hdr_size))
            d = f.read(size)
            assert len(d) == size, 'unexpected end'
            if compressed:
                d = zlib.decompress(d)
            for r in msgpack.Unpacker(StringIO(d)):
                yield r
            start += len(magic) + hdr_size + size
        f.close()


class BZip2FileRDD(TextFileRDD):
    "the bzip2ed file must be seekable, compressed by pbzip2"

    DEFAULT_SPLIT_SIZE = 32*1024*1024
    BLOCK_SIZE = 9000

    def __init__(self, ctx, path, numSplits=None, splitSize=None):
        TextFileRDD.__init__(self, ctx, path, numSplits, splitSize)

    def compute(self, split):
        f = self.open_file()
        magic = f.read(10)
        f.seek(split.index * self.splitSize)
        d = f.read(self.splitSize)
        fp = d.find(magic)
        if fp > 0:
            d = d[fp:] # drop end of last block

        # real all the block
        nd = f.read(self.BLOCK_SIZE)
        np = nd.find(magic)
        while nd and np < 0:
            t = f.read(len(nd))
            if not t: break
            nd += t
            np = nd.find(magic)
        d += nd[:np] if np >= 0 else nd
        f.close()

        last_line = None if split.index > 0 else ''
        while d:
            try:
                io = StringIO(bz2.decompress(d))
            except IOError, e:
                #bad position, skip it
                pass
            else:
                if last_line is None:
                    io.readline() # skip the first line
                    last_line = ''
                else:
                    last_line += io.readline()
                    if last_line.endswith('\n'):
                        yield last_line[:-1]
                        last_line = ''

                for line in io:
                    if line.endswith('\n'): # drop last line
                        yield line[:-1]
                    else:
                        last_line = line

            np = d.find(magic, len(magic))
            if np <= 0:
                break
            d = d[np:]


class BinaryFileRDD(TextFileRDD):
    def __init__(self, ctx, path, fmt=None, length=None, numSplits=None, splitSize=None):
        TextFileRDD.__init__(self, ctx, path, numSplits, splitSize)
        self.fmt = fmt
        if fmt:
            length = struct.calcsize(fmt)
        self.length = length
        assert length, "fmt or length must been provided"

        self.splitSize = max(self.splitSize / length, 1) * length
        n = self.size / self.splitSize
        if self.size % self.splitSize > 0:
            n += 1
        self.len = n

    def __repr__(self):
        return '<BinaryFileRDD(%s) %s>' % (self.fmt, self.path)

    def compute(self, split):
        start = split.index * self.splitSize
        end = min(start + self.splitSize, self.size)

        f = self.open_file()
        f.seek(start)
        rlen = self.length
        fmt = self.fmt
        for i in xrange((end - start) / rlen):
            d = f.read(rlen)
            if len(d) < rlen: break
            if fmt:
                d = struct.unpack(fmt, d)
            yield d


class OutputTextFileRDD(DerivedRDD):
    def __init__(self, rdd, path, ext='', overwrite=False, compress=False):
        if os.path.exists(path):
            if not os.path.isdir(path):
                raise Exception("output must be dir")
            if overwrite:
                for n in os.listdir(path):
                    p = os.path.join(path, n)
                    if os.path.isdir(p):
                        shutil.rmtree(p)
                    else:
                        os.remove(p)
        else:
            os.makedirs(path)

        DerivedRDD.__init__(self, rdd)
        self.path = os.path.abspath(path)
        if ext and not ext.startswith('.'):
            ext = '.' + ext
        if compress and not ext.endswith('gz'):
            ext += '.gz'
        self.ext = ext
        self.overwrite = overwrite
        self.compress = compress

    def __repr__(self):
        return '<%s %s>' % (self.__class__.__name__, self.path)

    def compute(self, split):
        path = os.path.join(self.path,
            "%04d%s" % (split.index, self.ext))
        if os.path.exists(path) and not self.overwrite:
            return
        tpath = os.path.join(self.path,
            ".%04d%s.%s.%d.tmp" % (split.index, self.ext,
            socket.gethostname(), os.getpid()))
        try:
            f = open(tpath,'w', 4096 * 1024 * 16)
        except IOError:
            time.sleep(1) # there are dir cache in mfs for 1 sec
            f = open(tpath,'w', 4096 * 1024 * 16)
        if self.compress:
            have_data = self.write_compress_data(f, self.prev.iterator(split))
        else:
            have_data = self.writedata(f, self.prev.iterator(split))
        f.close()
        if have_data and not os.path.exists(path):
            os.rename(tpath, path)
            yield path
        else:
            os.remove(tpath)

    def writedata(self, f, lines):
        it = iter(lines)
        try:
            line = it.next()
        except StopIteration:
            return False
        f.write(line)
        if line.endswith('\n'):
            f.write(''.join(it))
        else:
            f.write('\n')
            s = '\n'.join(it)
            if s:
                f.write(s)
                f.write('\n')
        return True

    def write_compress_data(self, f, lines):
        empty = True
        f = gzip.GzipFile(filename='', mode='w', fileobj=f)
        size = 0
        for line in lines:
            f.write(line)
            if not line.endswith('\n'):
                f.write('\n')
            size += len(line) + 1
            if size >= 256 << 10:
                f.flush()
                f.compress = zlib.compressobj(9, zlib.DEFLATED,
                    -zlib.MAX_WBITS, zlib.DEF_MEM_LEVEL, 0)
                size = 0
            empty = False
        if not empty:
            f.flush()
        return not empty

class MultiOutputTextFileRDD(OutputTextFileRDD):
    MAX_OPEN_FILES = 512
    BLOCK_SIZE = 256 << 10

    def get_tpath(self, key):
        tpath = self.paths.get(key)
        if not tpath:
            dpath = os.path.join(self.path, str(key))
            if not os.path.exists(dpath):
                try: os.mkdir(dpath)
                except: pass
            tpath = os.path.join(dpath, 
                ".%04d%s.%s.%d.tmp" % (self.split.index, self.ext, 
                socket.gethostname(), os.getpid()))
            self.paths[key] = tpath
        return tpath

    def get_file(self, key):
        f = self.files.get(key)
        if f is None or self.compress and f.fileobj is None:
            tpath = self.get_tpath(key)
            try:
                nf = open(tpath,'a+', 4096 * 1024)
            except IOError:
                time.sleep(1) # there are dir cache in mfs for 1 sec
                nf = open(tpath,'a+', 4096 * 1024)
            if self.compress:
                if f:
                    f.fileobj = nf
                else:
                    f = gzip.GzipFile(filename='', mode='a+', fileobj=nf)
                f.myfileobj = nf # force f.myfileobj.close() in f.close()
            else:
                f = nf
            self.files[key] = f
        return f

    def flush_file(self, key, f):
        f.flush()
        if len(self.files) > self.MAX_OPEN_FILES:
            if self.compress:
                open_files = sum(1 for f in self.files.values() if f.fileobj is not None)
                if open_files > self.MAX_OPEN_FILES:
                    f.fileobj.close()
                    f.fileobj = None
            else:
                f.close()
                self.files.pop(key)

    def compute(self, split):
        self.split = split
        self.paths = {}
        self.files = {}

        buffers = {}
        for k, v in self.prev.iterator(split):
            b = buffers.get(k)
            if b is None:
                b = StringIO()
                buffers[k] = b

            b.write(v)
            if not v.endswith('\n'):
                b.write('\n')

            if b.tell() > self.BLOCK_SIZE:
                f = self.get_file(k)
                f.write(b.getvalue())
                self.flush_file(k, f)
                del buffers[k]

        for k, b in buffers.items():
            f = self.get_file(k)
            f.write(b.getvalue())
            f.close()
            del self.files[k]

        for k, f in self.files.items():
            if self.compress:
                f = self.get_file(k) # make sure fileobj is open
            f.close()

        for k, tpath in self.paths.items():
            path = os.path.join(self.path, str(k), "%04d%s" % (split.index, self.ext))
            if not os.path.exists(path):
                os.rename(tpath, path)
            else:
                os.remove(tpath)
            yield path


class OutputCSVFileRDD(OutputTextFileRDD):
    def __init__(self, rdd, path, dialect, overwrite, compress):
        OutputTextFileRDD.__init__(self, rdd, path, '.csv', overwrite, compress)
        self.dialect = dialect

    def writedata(self, f, rows):
        writer = csv.writer(f, self.dialect)
        empty = True
        for row in rows:
            if not isinstance(row, (tuple, list)):
                row = (row,)
            writer.writerow(row)
            empty = False
        return not empty

    def write_compress_data(self, f, rows):
        empty = True
        f = gzip.GzipFile(filename='', mode='w', fileobj=f)
        writer = csv.writer(f, self.dialect)
        last_flush = 0
        for row in rows:
            if not isinstance(row, (tuple, list)):
                row = (row,)
            writer.writerow(row)
            empty = False
            if f.tell() - last_flush >= 256 << 10:
                f.flush()
                f.compress = zlib.compressobj(9, zlib.DEFLATED,
                    -zlib.MAX_WBITS, zlib.DEF_MEM_LEVEL, 0)
                last_flush = f.tell()
        if not empty:
            f.flush()
        return not empty

class OutputBinaryFileRDD(OutputTextFileRDD):
    def __init__(self, rdd, path, fmt, overwrite):
        OutputTextFileRDD.__init__(self, rdd, path, '.bin', overwrite)
        self.fmt = fmt

    def writedata(self, f, rows):
        empty = True
        for row in rows:
            if isinstance(row, (tuple, list)):
                f.write(struct.pack(self.fmt, *row))
            else:
                f.write(struct.pack(self.fmt, row))
            empty = False
        return not empty

class OutputTableFileRDD(OutputTextFileRDD):
    MAGIC = '\x00\xDE\x00\xAD\xFF\xBE\xFF\xEF'
    BLOCK_SIZE = 256 << 10 # 256K

    def __init__(self, rdd, path, overwrite=True, compress=True):
        OutputTextFileRDD.__init__(self, rdd, path, ext='.tab', overwrite=overwrite, compress=False)
        self.compress = compress

    def writedata(self, f, rows):
        import msgpack
        def flush(buf):
            d = buf.getvalue()
            if self.compress:
                d = zlib.compress(d, 1)
            f.write(self.MAGIC)
            f.write(struct.pack("III", self.compress, count, len(d)))
            f.write(d)

        count, buf = 0, StringIO()
        for row in rows:
            msgpack.pack(row, buf)
            count += 1
            if buf.tell() > self.BLOCK_SIZE:
                flush(buf)
                count, buf = 0, StringIO()

        if count > 0:
            flush(buf)

        return f.tell() > 0

    write_compress_data = writedata

#
# Beansdb
#
import marshal
import binascii
try:
    import quicklz
except ImportError:
    quicklz = None

try:
    from fnv1a import get_hash
    def fnv1a(d):
        return get_hash(d) & 0xffffffff
except ImportError:
    FNV_32_PRIME = 0x01000193
    FNV_32_INIT = 0x811c9dc5
    def fnv1a(d):
        h = FNV_32_INIT
        for c in d:
            h ^= ord(c)
            h *= FNV_32_PRIME
            h &= 0xffffffff
        return h


FLAG_PICKLE   = 0x00000001
FLAG_INTEGER  = 0x00000002
FLAG_LONG     = 0x00000004
FLAG_BOOL     = 0x00000008
FLAG_COMPRESS1= 0x00000010 # by cmemcached
FLAG_MARSHAL  = 0x00000020
FLAG_COMPRESS = 0x00010000 # by beansdb

PADDING = 256

def restore_value(flag, val):
    if flag & FLAG_COMPRESS:
        val = quicklz.decompress(val)
    if flag & FLAG_COMPRESS1:
        val = zlib.decompress(val)

    if flag & FLAG_BOOL:
        val = bool(int(val))
    elif flag & FLAG_INTEGER:
        val = int(val)
    elif flag & FLAG_MARSHAL:
        val = marshal.loads(val)
    elif flag & FLAG_PICKLE:
        val = cPickle.loads(val)
    return val

def prepare_value(val, compress):
    flag = 0
    if isinstance(val, str):
        pass
    elif isinstance(val, (bool)):
        flag = FLAG_BOOL
        val = str(int(val))
    elif isinstance(val, (int, long)):
        flag = FLAG_INTEGER
        val = str(val)
    elif type(val) is unicode:
        flag = FLAG_MARSHAL
        val = marshal.dumps(val, 2)
    else:
        try:
            val = marshal.dumps(val, 2)
            flag = FLAG_MARSHAL
        except ValueError:
                val = cPickle.dumps(val, -1)
                flag = FLAG_PICKLE

    if compress and len(val) > 1024:
        flag |= FLAG_COMPRESS
        val = quicklz.compress(val)

    return flag, val


class BeansdbFileRDD(TextFileRDD):
    def __init__(self, ctx, path, filter=None, fullscan=False, raw=False):
        if not fullscan:
            hint = path[:-5] + '.hint'
            if not os.path.exists(hint) and not os.path.exists(hint + '.qlz'):
                fullscan = True
            if not filter:
                fullscan = True
        TextFileRDD.__init__(self, ctx, path, numSplits=None if fullscan else 1)
        self.func = filter
        self.fullscan = fullscan
        self.raw = raw
    
    @cached
    def __getstate__(self):
        d = RDD.__getstate__(self)
        del d['func']
        return d, dump_func(self.func)

    def __setstate__(self, state):
        self.__dict__, code = state
        try:
            self.func = load_func(code)
        except Exception:
            print 'load failed', self.__class__, code[:1024]
            raise
    
    def compute(self, split):
        if self.fullscan:
            return self.full_scan(split)
        hint = self.path[:-5] + '.hint.qlz'
        if os.path.exists(hint):
            return self.scan_hint(hint)
        hint = self.path[:-5] + '.hint'
        if os.path.exists(hint):
            return self.scan_hint(hint)
        return self.full_scan(split)

    def scan_hint(self, hint_path):
        hint = open(hint_path).read()
        if hint_path.endswith('.qlz'):
            try:
                hint = quicklz.decompress(hint)
            except ValueError, e:
                msg = str(e.message)
                if msg.startswith('compressed length not match'):
                    hint = hint[:int(msg.split('!=')[1])]
                    hint = quicklz.decompress(hint)

        func = self.func or (lambda x:True)
        dataf = open(self.path)
        p = 0
        while p < len(hint):
            pos, ver, hash = struct.unpack("IIH", hint[p:p+10])
            p += 10
            ksz = pos & 0xff
            key = hint[p: p+ksz]
            if func(key):
                dataf.seek(pos & 0xffffff00)
                r = self.read_record(dataf)
                if r: 
                    rsize, key, value = r
                    yield key, value
                else:
                    logger.error("read failed from %s at %d", self.path, pos & 0xffffff00)
            p += ksz + 1 # \x00

    def restore(self, flag, val):
        if self.raw:
            return (flag, val)
        return restore_value(flag, val)

    def try_read_record(self, f):
        block = f.read(PADDING)
        if not block: 
            return

        crc, tstamp, flag, ver, ksz, vsz = struct.unpack("IIIIII", block[:24])
        if not (0 < ksz < 255 and 0 <= vsz < (50<<20)):
            return
        rsize = 24 + ksz + vsz
        if rsize & 0xff:
            rsize = ((rsize >> 8) + 1) << 8
        if rsize > PADDING:
            block += f.read(rsize-PADDING)
        crc32 = binascii.crc32(block[4:24 + ksz + vsz]) & 0xffffffff
        if crc != crc32:
            return
        return True

    def read_record(self, f):
        block = f.read(PADDING)
        if len(block) < 24: 
            return

        crc, tstamp, flag, ver, ksz, vsz = struct.unpack("IIIIII", block[:24])
        if not (0 < ksz < 255 and 0 <= vsz < (50<<20)):
            logger.warning('bad key length %d %d', ksz, vsz)
            return

        rsize = 24 + ksz + vsz
        if rsize & 0xff:
            rsize = ((rsize >> 8) + 1) << 8
        if rsize > PADDING:
            block += f.read(rsize-PADDING)
        #crc32 = binascii.crc32(block[4:24 + ksz + vsz]) & 0xffffffff
        #if crc != crc32:
        #    print 'crc broken', crc, crc32
        #    return
        key = block[24:24+ksz]
        value = block[24+ksz:24+ksz+vsz]
        if not self.func or self.func(key):
            value = self.restore(flag, value)
        return rsize, key, (value, ver, tstamp)

    def full_scan(self, split):
        f = self.open_file()
        
        # try to find first record
        begin, end = split.begin, split.end
        while True:
            f.seek(begin)
            r = self.try_read_record(f)
            if r: break
            begin += PADDING
            if begin >= end: break
        if begin >= end:
            return
        
        f.seek(begin)
        func = self.func or (lambda x:True)
        while begin < end:
            r = self.read_record(f)
            if not r:
                begin += PADDING
                logger.error('read fail at %s pos: %d', self.path, begin)
                while begin < end:
                    f.seek(begin)
                    if self.try_read_record(f):
                        break
                    begin += PADDING
                continue
            size, key, value = r
            if func(key):
                yield key, value
            begin += size


class OutputBeansdbRDD(DerivedRDD):
    def __init__(self, rdd, path, depth, overwrite, compress=False, raw=False):
        DerivedRDD.__init__(self, rdd)
        self.path = path
        self.depth = depth
        self.overwrite = overwrite
        if not quicklz:
            compress = False
        self.compress = compress
        self.raw = raw

        for i in range(16 ** depth):
            if depth > 0:
                ps = list(('%%0%dx' % depth) % i)
                p = os.path.join(path, *ps)
            else:
                p = path
            if os.path.exists(p):
                if overwrite:
                    for n in os.listdir(p):
                        if n[:3].isdigit():
                            os.remove(os.path.join(p, n))
            else:
                os.makedirs(p)
        

    def __repr__(self):
        return '%s(%s)' % (self.__class__.__name__, self.path)

    def prepare(self, val):
        if self.raw:
            return val

        return prepare_value(val, self.compress)

    def gen_hash(self, d):
        # used in beansdb
        h = len(d) * 97
        if len(d) <= 1024:
            h += fnv1a(d)
        else:
            h += fnv1a(d[:512])
            h *= 97
            h += fnv1a(d[-512:])
        return h & 0xffff

    def write_record(self, f, key, flag, value, now=None):
        header = struct.pack('IIIII', now, flag, 1, len(key), len(value))
        crc32 = binascii.crc32(header)
        crc32 = binascii.crc32(key, crc32)
        crc32 = binascii.crc32(value, crc32) & 0xffffffff
        f.write(struct.pack("I", crc32))
        f.write(header)
        f.write(key)
        f.write(value)
        rsize = 24 + len(key) + len(value)
        if rsize & 0xff:
            f.write('\x00' * (PADDING - (rsize & 0xff)))
            rsize = ((rsize >> 8) + 1) << 8
        return rsize

    def compute(self, split):
        N = 16 ** self.depth
        if self.depth > 0:
            fmt='%%0%dx' % self.depth
            ds = [os.path.join(self.path, *list(fmt % i)) for i in range(N)]
        else:
            ds = [self.path]
        pname = '%03d.data' % split.index
        tname = '.%03d.data.%s.tmp' % (split.index, socket.gethostname())
        p = [os.path.join(d, pname) for d in ds]
        tp = [os.path.join(d, tname) for d in ds]
        pos = [0] * N
        f = [open(t, 'w', 1<<20) for t in tp]
        now = int(time.time())
        hint = [[] for d in ds]
        
        bits = 32 - self.depth * 4
        for key, value in self.prev.iterator(split):
            key = str(key)
            i = fnv1a(key) >> bits
            flag, value = self.prepare(value)
            h = self.gen_hash(value)
            hint[i].append(struct.pack("IIH", pos[i] + len(key), 1, h) + key + '\x00')
            pos[i] += self.write_record(f[i], key, flag, value, now)
            if pos[i] > (4000<<20):
                raise Exception("split is large than 4000M")
        [i.close() for i in f]

        for i in range(N):
            if hint[i] and not os.path.exists(p[i]):
                os.rename(tp[i], p[i])
                hintdata = ''.join(hint[i])
                hint_path = os.path.join(os.path.dirname(p[i]), '%03d.hint' % split.index)
                if self.compress:
                    hintdata = quicklz.compress(hintdata)
                    hint_path += '.qlz'
                open(hint_path, 'w').write(hintdata)
            else:
                os.remove(tp[i])

        return sum([([p[i]] if hint[i] else []) for i in range(N)], [])<|MERGE_RESOLUTION|>--- conflicted
+++ resolved
@@ -375,13 +375,8 @@
             for vv in vbuf:
                 for ww in wbuf:
                     yield (k, (vv, ww))
-<<<<<<< HEAD
-        return vs.union(ws).groupByKey(numSplits, taskMemory).flatMap(dispatch)
-
-=======
         return self.cogroup(other, numSplits, taskMemory).flatMap(dispatch)
     
->>>>>>> 8d6e4293
     def collectAsMap(self):
         d = {}
         for v in self.ctx.runJob(self, lambda x:list(x)):
