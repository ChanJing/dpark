--- conflicted
+++ resolved
@@ -197,21 +197,6 @@
             rdd = rdd.mapValue(lambda (v,ver,t): (restore_value(*v), ver, t))
         return rdd
 
-<<<<<<< HEAD
-=======
-    def mysql(self, sql, args=None, config='shire-offline'):
-        self.init()
-        from douban import sqlstore
-        store = sqlstore.store_from_config(config)
-        cmd, tables = store.parse_execute_sql(sql)
-        if cmd != 'select':
-            raise Exception("Only 'select' is supported")
-        cursor = store.get_cursor(tables=tables)
-        rs = cursor.execute(sql, args)
-        fields = [c[0] for c in cursor.description]
-        return self.makeRDD(cursor.fetchall()).asTable(fields, name=tables[0])
-
->>>>>>> 55d76efb
     def union(self, rdds):
         return UnionRDD(self, rdds)
 
