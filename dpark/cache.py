import os
import socket
import multiprocessing
import logging
import marshal
import cPickle
import time
import shutil
import struct 
import urllib

import msgpack
import zmq

from dpark.env import env
from dpark.util import spawn

logger = logging.getLogger("cache")

class Cache:
<<<<<<< HEAD
    map = {}

    nextKeySpaceId = 0
    @classmethod
    def newKeySpaceId(cls):
        cls.nextKeySpaceId += 1
        return cls.nextKeySpaceId

    def newKeySpace(self):
        return KeySpace(self, self.newKeySpaceId())

    def get(self, key):
        return self.map.get(key)

    def put(self, key, value):
        self.map[key] = value
        return True

    def clear(self):
        self.map.clear()

class KeySpace(Cache):
    def __init__(self, cache, id):
        self.map = cache
        self.id = id

    def newkey(self, key):
        return "%d:%s" % (self.id, key)
=======
    data = {}

    def get(self, key): 
        return self.data.get(key)
    
    def put(self, key, value, is_iterator=False):
        if value is not None:
            if is_iterator:
                value = list(value)
            self.data[key] = value
            return value
        else:
            self.data.pop(key, None)
>>>>>>> 265b3575

    def clear(self):
        self.data.clear()

class DiskCache(Cache):
    def __init__(self, tracker, path):
        if not os.path.exists(path):
            try: os.makedirs(path)
            except: pass
        self.tracker = tracker
        self.root = path

    def get_path(self, key):
        return os.path.join(self.root, '%s_%s' % key)

    def get(self, key):
        p = self.get_path(key)
        if os.path.exists(p):
            return self.load(open(p, 'rb'))

        # load from other node
        if not env.get('SERVER_URI'):
            return
        rdd_id, index = key
        locs = self.tracker.getCacheUri(rdd_id, index)
        if not locs:
            return

        serve_uri = locs[-1]
        uri = '%s/cache/%s' % (serve_uri, os.path.basename(p))
        f = urllib.urlopen(uri)
        if f.code == 404:
            logger.warning('load from cache %s failed', uri)
            self.tracker.removeHost(rdd_id, index, serve_uri)
            f.close()
            return
        return self.load(f)

    def put(self, key, value, is_iterator=False):
        p = self.get_path(key)
        if value is not None:
            return self.save(self.get_path(key), value)
        else:
            os.remove(p)

    def clear(self):
        shutil.rmtree(self.root)

    def load(self, f):
        count, = struct.unpack("I", f.read(4))
        if not count: return
        unpacker = msgpack.Unpacker(f, use_list=False)
        for i in xrange(count):
            _type, data = unpacker.next()
            if _type == 0:
                yield marshal.loads(data)
            else:
                yield cPickle.loads(data)
        f.close()

    def save(self, path, items):
        # TODO: purge old cache
        tp = "%s.%d" % (path, os.getpid())
        with open(tp, 'wb') as f:
            c = 0
            f.write(struct.pack("I", c))
            try_marshal = True
            for v in items:
                if try_marshal:
                    try:
                        r = 0, marshal.dumps(v)
                    except Exception:
                        r = 1, cPickle.dumps(v, -1)
                        try_marshal = False
                else:
                    r = 1, cPickle.dumps(v, -1)
                f.write(msgpack.packb(r)) 
                c += 1
                yield v
            
            bytes = f.tell()
            if bytes > 10<<20:
                logger.warning("cached result is %dMB (larger than 10MB)", bytes>>20)
            # count    
            f.seek(0)
            f.write(struct.pack("I", c))
        
        os.rename(tp, path)


class CacheTrackerMessage:pass
class AddedToCache(CacheTrackerMessage):
    def __init__(self, rddId, partition, host):
        self.rddId = rddId
        self.partition = partition
        self.host = host
class DroppedFromCache(CacheTrackerMessage):
    def __init__(self, rddId, partition, host):
        self.rddId = rddId
        self.partition = partition
        self.host = host
class RegisterRDD(CacheTrackerMessage):
    def __init__(self, rddId, numPartitions):
        self.rddId = rddId
        self.numPartitions = numPartitions
class GetCacheUri(CacheTrackerMessage):
    def __init__(self, rddId, partition):
        self.rddId = rddId
        self.index = partition
class StopCacheTracker(CacheTrackerMessage):pass

class CacheTrackerServer(object):
    def __init__(self, locs):
        self.addr = None
        self.locs = locs
        self.thread = None

    def start(self):
        self.thread = spawn(self.run)
        while self.addr is None:
            time.sleep(0.01)

    def stop(self):
        sock = env.ctx.socket(zmq.REQ)
        sock.connect(self.addr)
        sock.send_pyobj(StopCacheTracker())
        sock.close()
        self.thread.join()

    def run(self):
        locs = self.locs
        sock = env.ctx.socket(zmq.REP)
        port = sock.bind_to_random_port("tcp://0.0.0.0")
        self.addr = "tcp://%s:%d" % (socket.gethostname(), port)
        logger.debug("CacheTrackerServer started at %s", self.addr)
        def reply(msg):
            sock.send_pyobj(msg)
        while True:
            msg = sock.recv_pyobj()
            if isinstance(msg, RegisterRDD):
                locs[msg.rddId] = [[] for i in range(msg.numPartitions)]
                reply('OK')
            elif isinstance(msg, AddedToCache):
                locs[msg.rddId][msg.partition].append(msg.host)
                reply('OK')
            elif isinstance(msg, DroppedFromCache):
                if msg.host in locs[msg.rddId][msg.partition]:
                    locs[msg.rddId][msg.partition].remove(msg.host)
                reply('OK')
            elif isinstance(msg, GetCacheUri):
                if msg.rddId in locs:
                    reply(locs[msg.rddId][msg.index])
                else:
                    reply([])
            elif isinstance(msg, StopCacheTracker):
                reply('OK')
                break
            else:
                logger.error("unexpected msg %s %s", msg, type(msg))
                reply('ERROR')
        sock.close()
        logger.debug("stop CacheTrackerServer %s", self.addr)

class CacheTrackerClient:
    def __init__(self, addr):
        self.addr = addr

    def call(self, msg):
        try:
            sock = env.ctx.socket(zmq.REQ)
            sock.connect(self.addr)
            sock.send_pyobj(msg)
            return sock.recv_pyobj()
        finally:
            sock.close()

    def stop(self):
        pass
        #logger.debug("stop %s", self.__class__)

class LocalCacheTracker(object):
    def __init__(self, isMaster):
        self.isMaster = isMaster
        self.locs = {}
        self.cache = Cache()

    def clear(self):
        self.cache.clear()

    def registerRDD(self, rddId, numPartitions):
        if rddId not in self.locs:
            logger.debug("Registering RDD ID %d with cache", rddId)
            self.locs[rddId] = [[] for i in range(numPartitions)]

    def getLocationsSnapshot(self):
        return self.locs

    def getCachedLocs(self, rdd_id, index):
        def parse_hostname(uri):
            if uri.startswith('http://'):
                h = uri.split(':')[1].rsplit('/', 1)[-1]
                return h
            return ''
        return map(parse_hostname, self.locs[rdd_id][index])
    
    def getCacheUri(self, rdd_id, index):
        return self.locs[rdd_id][index]

    def addHost(self, rdd_id, index, host):
        self.locs[rdd_id][index].append(host)

    def removeHost(self, rdd_id, index, host):
        if host in self.locs[rdd_id][index]:
            self.locs[rdd_id][index].remove(host)

    def getOrCompute(self, rdd, split):
        key = (rdd.id, split.index)
        cachedVal = self.cache.get(key)
        if cachedVal is not None:
            logger.debug("Found partition in cache! %s", key)
            for i in cachedVal:
                yield i

        else: 
            logger.debug("partition not in cache, %s", key)
            for i in self.cache.put(key, rdd.compute(split), is_iterator=True):
                yield i

            serve_uri = env.get('SERVER_URI')
            if serve_uri:
                self.addHost(rdd.id, split.index, serve_uri)

    def stop(self):
        self.clear()


class CacheTracker(LocalCacheTracker):
    def __init__(self, isMaster):
        LocalCacheTracker.__init__(self, isMaster)
        if isMaster:
            self.server = CacheTrackerServer(self.locs)
            self.server.start()
            addr = self.server.addr
            env.register('CacheTrackerAddr', addr)
        else:
            cachedir = os.path.join(env.get('WORKDIR')[0], 'cache')
            self.cache = DiskCache(self, cachedir)
            addr = env.get('CacheTrackerAddr')

        self.client = CacheTrackerClient(addr)

    def getCacheUri(self, rdd_id, index):
        return self.client.call(GetCacheUri(rdd_id, index))

    def addHost(self, rdd_id, index, host):
        return self.client.call(AddedToCache(rdd_id, index, host))

    def removeHost(self, rdd_id, index, host):
        return self.client.call(DroppedFromCache(rdd_id, index, host)) 

    def stop(self):
        self.clear()
        self.client.stop()
        if self.isMaster:
            self.server.stop()

    def __getstate__(self):
        raise Exception("!!!")


def test():
    logging.basicConfig(level=logging.DEBUG)
    from dpark.context import DparkContext
    dc = DparkContext("local")
    dc.start()
    nums = dc.parallelize(range(100), 10)
    tracker = CacheTracker(True)
    tracker.registerRDD(nums.id, len(nums))
    split = nums.splits[0]
    print list(tracker.getOrCompute(nums, split))
    print list(tracker.getOrCompute(nums, split))
    print tracker.getLocationsSnapshot()
    tracker.stop()

if __name__ == '__main__':
    test()<|MERGE_RESOLUTION|>--- conflicted
+++ resolved
@@ -18,36 +18,6 @@
 logger = logging.getLogger("cache")
 
 class Cache:
-<<<<<<< HEAD
-    map = {}
-
-    nextKeySpaceId = 0
-    @classmethod
-    def newKeySpaceId(cls):
-        cls.nextKeySpaceId += 1
-        return cls.nextKeySpaceId
-
-    def newKeySpace(self):
-        return KeySpace(self, self.newKeySpaceId())
-
-    def get(self, key):
-        return self.map.get(key)
-
-    def put(self, key, value):
-        self.map[key] = value
-        return True
-
-    def clear(self):
-        self.map.clear()
-
-class KeySpace(Cache):
-    def __init__(self, cache, id):
-        self.map = cache
-        self.id = id
-
-    def newkey(self, key):
-        return "%d:%s" % (self.id, key)
-=======
     data = {}
 
     def get(self, key): 
@@ -61,7 +31,6 @@
             return value
         else:
             self.data.pop(key, None)
->>>>>>> 265b3575
 
     def clear(self):
         self.data.clear()
