--- conflicted
+++ resolved
@@ -1501,37 +1501,11 @@
                 self.files.pop(key)
 
     def compute(self, split):
-<<<<<<< HEAD
-        files, paths = {}, {}
-        def get_file(key):
-            f = files.get(key)
-            if f is None:
-                dpath = os.path.join(self.path, str(key))
-                if not os.path.exists(dpath):
-                    try: os.mkdir(dpath)
-                    except: pass
-                tpath = os.path.join(dpath,
-                    ".%04d%s.%s.%d.tmp" % (split.index, self.ext,
-                    socket.gethostname(), os.getpid()))
-                try:
-                    f = open(tpath,'w', 4096 * 1024 * 16)
-                except IOError:
-                    time.sleep(1) # there are dir cache in mfs for 1 sec
-                    f = open(tpath,'w', 4096 * 1024 * 16)
-                if self.compress:
-                    f = gzip.GzipFile(filename='', mode='w', fileobj=f)
-                files[key] = f
-                paths[key] = tpath
-            return f
-
-        sizes = {}
-=======
         self.split = split
         self.paths = {}
         self.files = {}
 
         buffers = {}
->>>>>>> 55d76efb
         for k, v in self.prev.iterator(split):
             b = buffers.get(k)
             if b is None:
@@ -1583,9 +1557,6 @@
             empty = False
         return not empty
 
-
-<<<<<<< HEAD
-=======
     def write_compress_data(self, f, rows):
         empty = True
         f = gzip.GzipFile(filename='', mode='w', fileobj=f)
@@ -1605,7 +1576,6 @@
             f.flush()
         return not empty
 
->>>>>>> 55d76efb
 class OutputBinaryFileRDD(OutputTextFileRDD):
     def __init__(self, rdd, path, fmt, overwrite):
         OutputTextFileRDD.__init__(self, rdd, path, '.bin', overwrite)
