import os, sys
import time
import getpass
import logging

from process import UPID, Process, async

from mesos_pb2 import TASK_LOST
from messages_pb2 import (RegisterFrameworkMessage, ReregisterFrameworkMessage, 
        DeactivateFrameworkMessage, UnregisterFrameworkMessage, 
        ResourceRequestMessage, ReviveOffersMessage, LaunchTasksMessage, KillTaskMessage, 
        StatusUpdate, StatusUpdateAcknowledgementMessage, FrameworkToExecutorMessage)

logger = logging.getLogger(__name__)

class Scheduler(object):
    def registered(self, driver, framework_id, masterInfo): pass
    def reregistered(self, driver, masterInfo): pass
    def disconnected(self, driver): pass
    def frameworkMessage(self, driver, slave_id, executor_id, message): pass
    def resourceOffers(self, driver, offers): pass
    def offerRescinded(self, driver, offer_id): pass
    def statusUpdate(self, driver, status): pass
    def executorLost(self, driver, executor_id, slave_id, status): pass
    def slaveLost(self, driver, slave_id): pass
    def error(self, driver, message): pass

class SchedulerDriver(object):
    def start(self): pass
    def join(self): pass
    def run(self): pass
    def abort(self): pass
    def stop(self, failover=False): pass
    def reviveOffers(self): pass
    def requestResources(self, requests): pass
    def declineOffer(self, offerId, filters=None): pass
    def launchTasks(self, offerId, tasks, filters=None): pass
    def killTask(self, taskId): pass
    def sendFrameworkMessage(self, executorId, slaveId, data): pass


class MesosSchedulerDriver(Process):
    def __init__(self, sched, framework, master_uri):
        Process.__init__(self, 'scheduler')
        self.sched = sched
        #self.executor_info = executor_info
        self.master_uri = master_uri
        self.framework = framework
        self.framework.failover_timeout = 100
        self.framework_id = framework.id

        self.master = None
        self.detector = None

        self.connected = False
        self.savedOffers = {}
        self.savedSlavePids = {}

    @async # called by detector
    def onNewMasterDetectedMessage(self, pid):
        self.master = UPID(pid)
        self.register()

    @async # called by detector
    def onNoMasterDetectedMessage(self):
        self.connected = False
        self.master = None

    def register(self):
        if self.connected or self.aborted:
            return
        
        if self.master:
            if not self.framework_id.value:
                msg = RegisterFrameworkMessage()
                msg.framework.MergeFrom(self.framework)
            else:
                msg = ReregisterFrameworkMessage()
                msg.framework.MergeFrom(self.framework)
                msg.failover = True
            self.send(self.master, msg)
            
        self.delay(2, self.register)

    def onFrameworkRegisteredMessage(self, framework_id, master_info):
        self.framework_id = framework_id
        self.framework.id.MergeFrom(framework_id)
        self.connected = True
        self.link(self.master, self.onDisconnected)
        self.sched.registered(self, framework_id, master_info)

    def onFrameworkReregisteredMessage(self, framework_id, master_info):
        assert self.framework_id == framework_id
        self.connected = True
        self.link(self.master, self.onDisconnected)
        self.sched.reregistered(self, master_info)

    def onDisconnected(self):
        self.connected = False
        logger.warning("disconnected from master")
        self.delay(5, self.register)

    def onResourceOffersMessage(self, offers, pids):
        for offer, pid in zip(offers, pids):
            self.savedOffers.setdefault(offer.id.value, {})[offer.slave_id.value] = UPID(pid)
        self.sched.resourceOffers(self, list(offers))

    def onRescindResourceOfferMessage(self, offer_id):
        self.savedOffers.pop(offer_id.value, None)
        self.sched.offerRescinded(self, offer_id)

    def onStatusUpdateMessage(self, update, pid=''):
        assert self.framework_id == update.framework_id
        
        if pid and not pid.endswith('0.0.0.0:0'):
            reply = StatusUpdateAcknowledgementMessage()
            reply.framework_id.MergeFrom(self.framework_id)
            reply.slave_id.MergeFrom(update.slave_id)
            reply.task_id.MergeFrom(update.status.task_id)
            reply.uuid = update.uuid
            try: self.send(UPID(pid), reply)
            except IOError: pass

        self.sched.statusUpdate(self, update.status)

    def onLostSlaveMessage(self, slave_id):
        self.sched.slaveLost(self, slave_id)

<<<<<<< HEAD
    def onExecutorToFrameworkMessage(self, slave_id, framework_id, executor_id, data):
        self.sched.frameworkMessage(self, slave_id, executor_id, data)
=======
    def onExecutorToFrameworkMessage(self, slave_id, executor_id, data):
        self.sched.frameworkMessage(self, msg.slave_id,
                msg.executor_id, msg.data)
>>>>>>> b7e00fa3

    def onFrameworkErrorMessage(self, message, code=0):
        self.sched.error(self, code, message)

    def start(self):
        Process.start(self)
        uri = self.master_uri
        if uri.startswith('zk://') or uri.startswith('zoo://'):
            from .detector import MasterDetector
            self.detector = MasterDetector(uri[uri.index('://') + 3:], self)
            self.detector.start()
        else:
            if not ':' in uri:
                uri += ':5050'
            self.onNewMasterDetectedMessage('master@%s' % uri)

    def abort(self):
        if self.connected:
            msg = UnregisterFrameworkMessage()
            msg.framework_id.MergeFrom(self.framework_id)
            self.send(self.master, msg)
        Process.abort(self)

    def stop(self, failover=False):
        if self.connected and not failover:
            msg = DeactivateFrameworkMessage()
            msg.framework_id.MergeFrom(self.framework_id)
            self.send(self.master, msg)
        if self.detector:
            self.detector.stop()
        Process.stop(self)

    @async
    def requestResources(self, requests):
        if not self.connected:
            return
        msg = ResourceRequestMessage()
        msg.framework_id.MergeFrom(self.framework_id)
        for req in requests:
            msg.requests.add().MergeFrom(req)
        self.send(self.master, msg)

    @async
    def reviveOffers(self):
        if not self.connected:
            return
        msg = ReviveOffersMessage()
        msg.framework_id.MergeFrom(self.framework_id)
        self.send(self.master, msg)

<<<<<<< HEAD
    def launchTasks(self, offer_id, tasks, filters):
        if not self.connected or offer_id.value not in self.savedOffers:
            for task in tasks:
                update = StatusUpdate()
                update.framework_id.MergeFrom(self.framework_id)
                update.status.task_id.MergeFrom(task.task_id)
                update.status.state = TASK_LOST
                update.status.message = 'Master disconnected' if not self.connected else "invalid offer_id"
                update.timestamp = time.time()
                update.uuid = ''
                self.onStatusUpdateMessage(update)
            return
        
=======
    def launchTasks(self, offer_id, tasks, filters=None):
        if not self.connected:
            update = StatusUpdate()
            update.framework_id.MergeFrom(self.framework_id)
            update.status.task_id.MergeFrom(task.task_id)
            update.status.state = TASK_LOST
            update.status.message = 'Master disconnected'
            update.timestamp = time.time()
            update.uuid = ''
            return self.statusUpdate(update)

>>>>>>> b7e00fa3
        msg = LaunchTasksMessage()
        msg.framework_id.MergeFrom(self.framework_id)
        msg.offer_id.MergeFrom(offer_id)
        msg.filters.MergeFrom(filters)
        for task in tasks:
            msg.tasks.add().MergeFrom(task)
            pid = self.savedOffers.get(offer_id.value, {}).get(task.slave_id.value)
            if pid and task.slave_id.value not in self.savedSlavePids:
                self.savedSlavePids[task.slave_id.value] = pid
        self.savedOffers.pop(offer_id.value)
        self.send(self.master, msg)

    def declineOffer(self, offer_id, filters=None):
        if not self.connected:
            return
        msg = LaunchTasksMessage()
        msg.framework_id.MergeFrom(self.framework_id)
        msg.offer_id.MergeFrom(offer_id)
        if filters:
             msg.filters.MergeFrom(filters)
        self.send(self.master, msg)

    @async
    def killTask(self, task_id):
        if not self.connected:
            return
        msg = KillTaskMessage()
        msg.framework_id.MergeFrom(self.framework_id)
        msg.task_id.MergeFrom(task_id)
        self.send(self.master, msg)

    @async
    def sendFrameworkMessage(self, executor_id, slave_id, data):
        if not self.connected:
            return

        msg = FrameworkToExecutorMessage()
        msg.framework_id.MergeFrom(self.framework_id)
        msg.executor_id.MergeFrom(executor_id)
        msg.slave_id.MergeFrom(slave_id)
        msg.data = data

        slave = self.savedSlavePids.get(slave_id.value, self.master) # can not send to slave directly
        self.send(slave, msg)<|MERGE_RESOLUTION|>--- conflicted
+++ resolved
@@ -126,14 +126,8 @@
     def onLostSlaveMessage(self, slave_id):
         self.sched.slaveLost(self, slave_id)
 
-<<<<<<< HEAD
     def onExecutorToFrameworkMessage(self, slave_id, framework_id, executor_id, data):
         self.sched.frameworkMessage(self, slave_id, executor_id, data)
-=======
-    def onExecutorToFrameworkMessage(self, slave_id, executor_id, data):
-        self.sched.frameworkMessage(self, msg.slave_id,
-                msg.executor_id, msg.data)
->>>>>>> b7e00fa3
 
     def onFrameworkErrorMessage(self, message, code=0):
         self.sched.error(self, code, message)
@@ -184,7 +178,6 @@
         msg.framework_id.MergeFrom(self.framework_id)
         self.send(self.master, msg)
 
-<<<<<<< HEAD
     def launchTasks(self, offer_id, tasks, filters):
         if not self.connected or offer_id.value not in self.savedOffers:
             for task in tasks:
@@ -198,19 +191,6 @@
                 self.onStatusUpdateMessage(update)
             return
         
-=======
-    def launchTasks(self, offer_id, tasks, filters=None):
-        if not self.connected:
-            update = StatusUpdate()
-            update.framework_id.MergeFrom(self.framework_id)
-            update.status.task_id.MergeFrom(task.task_id)
-            update.status.state = TASK_LOST
-            update.status.message = 'Master disconnected'
-            update.timestamp = time.time()
-            update.uuid = ''
-            return self.statusUpdate(update)
-
->>>>>>> b7e00fa3
         msg = LaunchTasksMessage()
         msg.framework_id.MergeFrom(self.framework_id)
         msg.offer_id.MergeFrom(offer_id)
