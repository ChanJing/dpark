--- conflicted
+++ resolved
@@ -225,14 +225,8 @@
         rcmd, size, pid = unpack("III", h)
         if rcmd != cmd+1 or pid != self.packetid or size <= 4:
             self.close()
-<<<<<<< HEAD
-            raise Exception("incorrect answer (%s!=%s, %s!=%s, %d<=4",
-                rcmd, cmd+1, id, packetid, size)
-        d = self.recv(size-4)
-=======
             raise Exception("incorrect answer (%s!=%s, %s!=%s, %d<=4", 
                 rcmd, cmd+1, pid, self.packetid, size)
->>>>>>> 265b3575
         if len(d) == 1 and ord(d[0]) != 0:
             raise Error(ord(d[0]))
         return d
@@ -246,9 +240,6 @@
 #            self.uid, self.gid, uint8(modemask))
 #
     def lookup(self, parent, name):
-<<<<<<< HEAD
-        ans = self.sendAndReceive(CUTOMA_FUSE_LOOKUP, parent,
-=======
         if ENABLE_DCACHE:
             cache = self.dcache.get(parent)
             if cache is None and self.dstat.get(parent, 0) > 1:
@@ -259,7 +250,6 @@
             self.dstat[parent] = self.dstat.get(parent, 0) + 1
 
         ans = self.sendAndReceive(CUTOMA_FUSE_LOOKUP, parent, 
->>>>>>> 265b3575
                 uint8(len(name)), name, 0, 0)
         if len(ans) == 1:
             return None, ""
@@ -300,10 +290,6 @@
 
     def getdirplus(self, inode):
         "return {name: FileInfo()}"
-<<<<<<< HEAD
-        ans = self.sendAndReceive(CUTOMA_FUSE_GETDIR, inode,
-                self.uid, self.gid, uint8(GETDIR_FLAG_WITHATTR))
-=======
         if ENABLE_DCACHE:
             infos = self.dcache.get(inode)
             if infos is not None:
@@ -314,7 +300,6 @@
             flag |= GETDIR_FLAG_DIRCACHE
         ans = self.sendAndReceive(CUTOMA_FUSE_GETDIR, inode, 
                 self.uid, self.gid, uint8(flag))
->>>>>>> 265b3575
         p = 0
         infos = {}
         while p < len(ans):
